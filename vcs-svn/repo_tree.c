--- conflicted
+++ resolved
@@ -27,50 +27,6 @@
 
 void repo_copy(uint32_t revision, const char *src, const char *dst)
 {
-<<<<<<< HEAD
-	uint32_t name, revision, dir_o = ~0U, parent_dir_o = ~0U;
-	struct repo_dir *dir;
-	struct repo_dirent *key;
-	struct repo_dirent *dent = NULL;
-	revision = active_commit;
-	dir = repo_commit_root_dir(commit_pointer(revision));
-	dir = repo_clone_dir(dir);
-	commit_pointer(revision)->root_dir_offset = dir_offset(dir);
-	while (~(name = *path++)) {
-		parent_dir_o = dir_offset(dir);
-
-		key = dent_pointer(dent_alloc(1));
-		key->name_offset = name;
-
-		dent = dent_search(&dir->entries, key);
-		if (dent == NULL)
-			dent = key;
-		else
-			dent_free(1);
-
-		if (dent == key) {
-			dent->mode = REPO_MODE_DIR;
-			dent->content_offset = 0;
-			dent = dent_insert(&dir->entries, dent);
-		}
-
-		if (dent_offset(dent) < dent_pool.committed) {
-			dir_o = repo_dirent_is_dir(dent) ?
-					dent->content_offset : ~0;
-			dent_remove(&dir->entries, dent);
-			dent = dent_pointer(dent_alloc(1));
-			dent->name_offset = name;
-			dent->mode = REPO_MODE_DIR;
-			dent->content_offset = dir_o;
-			dent = dent_insert(&dir->entries, dent);
-		}
-
-		dir = repo_dir_from_dirent(dent);
-		dir = repo_clone_dir(dir);
-		dent->content_offset = dir_offset(dir);
-	}
-	if (dent == NULL)
-=======
 	int err;
 	uint32_t mode;
 	static struct strbuf data = STRBUF_INIT;
@@ -81,7 +37,6 @@
 		if (errno != ENOENT)
 			die_errno("BUG: unexpected fast_export_ls_rev error");
 		fast_export_delete(dst);
->>>>>>> c5bcbcdc
 		return;
 	}
 	fast_export_modify(dst, mode, data.buf);
