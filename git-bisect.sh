#!/bin/sh

USAGE='[help|start|bad|good|skip|next|reset|visualize|replay|log|run]'
LONG_USAGE='git bisect help
        print this long help message.
git bisect start [<bad> [<good>...]] [--] [<pathspec>...]
        reset bisect state and start bisection.
git bisect bad [<rev>]
        mark <rev> a known-bad revision.
git bisect good [<rev>...]
        mark <rev>... known-good revisions.
git bisect skip [(<rev>|<range>)...]
        mark <rev>... untestable revisions.
git bisect next
        find next bisection to test and check it out.
git bisect reset [<branch>]
        finish bisection search and go back to branch.
git bisect visualize
        show bisect status in gitk.
git bisect replay <logfile>
        replay bisection log.
git bisect log
        show bisect log.
git bisect run <cmd>...
        use <cmd>... to automatically bisect.

Please use "git help bisect" to get the full man page.'

OPTIONS_SPEC=
. git-sh-setup
require_work_tree

_x40='[0-9a-f][0-9a-f][0-9a-f][0-9a-f][0-9a-f]'
_x40="$_x40$_x40$_x40$_x40$_x40$_x40$_x40$_x40"

sq() {
	@@PERL@@ -e '
		for (@ARGV) {
			s/'\''/'\'\\\\\'\''/g;
			print " '\''$_'\''";
		}
		print "\n";
	' "$@"
}

bisect_autostart() {
	test -s "$GIT_DIR/BISECT_START" || {
		echo >&2 'You need to start by "git bisect start"'
		if test -t 0
		then
			echo >&2 -n 'Do you want me to do it for you [Y/n]? '
			read yesno
			case "$yesno" in
			[Nn]*)
				exit ;;
			esac
			bisect_start
		else
			exit 1
		fi
	}
}

bisect_start() {
	#
	# Verify HEAD.
	#
	head=$(GIT_DIR="$GIT_DIR" git symbolic-ref -q HEAD) ||
	head=$(GIT_DIR="$GIT_DIR" git rev-parse --verify HEAD) ||
	die "Bad HEAD - I need a HEAD"

	#
	# Check if we are bisecting.
	#
	start_head=''
	if test -s "$GIT_DIR/BISECT_START"
	then
		# Reset to the rev from where we started.
		start_head=$(cat "$GIT_DIR/BISECT_START")
		git checkout "$start_head" || exit
	else
		# Get rev from where we start.
		case "$head" in
		refs/heads/*|$_x40)
			# This error message should only be triggered by
			# cogito usage, and cogito users should understand
			# it relates to cg-seek.
			[ -s "$GIT_DIR/head-name" ] &&
				die "won't bisect on seeked tree"
			start_head="${head#refs/heads/}"
			;;
		*)
			die "Bad HEAD - strange symbolic ref"
			;;
		esac
	fi

	#
	# Get rid of any old bisect state.
	#
	bisect_clean_state || exit

	#
	# Check for one bad and then some good revisions.
	#
	has_double_dash=0
	for arg; do
	    case "$arg" in --) has_double_dash=1; break ;; esac
	done
	orig_args=$(sq "$@")
	bad_seen=0
	eval=''
	while [ $# -gt 0 ]; do
	    arg="$1"
	    case "$arg" in
	    --)
		shift
		break
		;;
	    *)
		rev=$(git rev-parse -q --verify "$arg^{commit}") || {
		    test $has_double_dash -eq 1 &&
		        die "'$arg' does not appear to be a valid revision"
		    break
		}
		case $bad_seen in
		0) state='bad' ; bad_seen=1 ;;
		*) state='good' ;;
		esac
		eval="$eval bisect_write '$state' '$rev' 'nolog'; "
		shift
		;;
	    esac
	done

	#
	# Change state.
	# In case of mistaken revs or checkout error, or signals received,
	# "bisect_auto_next" below may exit or misbehave.
	# We have to trap this to be able to clean up using
	# "bisect_clean_state".
	#
	trap 'bisect_clean_state' 0
	trap 'exit 255' 1 2 3 15

	#
	# Write new start state.
	#
	echo "$start_head" >"$GIT_DIR/BISECT_START" &&
	sq "$@" >"$GIT_DIR/BISECT_NAMES" &&
	eval "$eval" &&
	echo "git bisect start$orig_args" >>"$GIT_DIR/BISECT_LOG" || exit
	#
	# Check if we can proceed to the next bisect state.
	#
	bisect_auto_next

	trap '-' 0
}

bisect_write() {
	state="$1"
	rev="$2"
	nolog="$3"
	case "$state" in
		bad)		tag="$state" ;;
		good|skip)	tag="$state"-"$rev" ;;
		*)		die "Bad bisect_write argument: $state" ;;
	esac
	git update-ref "refs/bisect/$tag" "$rev" || exit
	echo "# $state: $(git show-branch $rev)" >>"$GIT_DIR/BISECT_LOG"
	test -n "$nolog" || echo "git bisect $state $rev" >>"$GIT_DIR/BISECT_LOG"
}

is_expected_rev() {
	test -f "$GIT_DIR/BISECT_EXPECTED_REV" &&
	test "$1" = $(cat "$GIT_DIR/BISECT_EXPECTED_REV")
}

mark_expected_rev() {
	echo "$1" > "$GIT_DIR/BISECT_EXPECTED_REV"
}

check_expected_revs() {
	for _rev in "$@"; do
		if ! is_expected_rev "$_rev"; then
			rm -f "$GIT_DIR/BISECT_ANCESTORS_OK"
			rm -f "$GIT_DIR/BISECT_EXPECTED_REV"
			return
		fi
	done
}

bisect_skip() {
        all=''
	for arg in "$@"
	do
	    case "$arg" in
            *..*)
                revs=$(git rev-list "$arg") || die "Bad rev input: $arg" ;;
            *)
                revs=$(sq "$arg") ;;
	    esac
            all="$all $revs"
        done
        eval bisect_state 'skip' $all
}

bisect_state() {
	bisect_autostart
	state=$1
	case "$#,$state" in
	0,*)
		die "Please call 'bisect_state' with at least one argument." ;;
	1,bad|1,good|1,skip)
		rev=$(git rev-parse --verify HEAD) ||
			die "Bad rev input: HEAD"
		bisect_write "$state" "$rev"
		check_expected_revs "$rev" ;;
	2,bad|*,good|*,skip)
		shift
		eval=''
		for rev in "$@"
		do
			sha=$(git rev-parse --verify "$rev^{commit}") ||
				die "Bad rev input: $rev"
			eval="$eval bisect_write '$state' '$sha'; "
		done
		eval "$eval"
		check_expected_revs "$@" ;;
	*,bad)
		die "'git bisect bad' can take only one argument." ;;
	*)
		usage ;;
	esac
	bisect_auto_next
}

bisect_next_check() {
	missing_good= missing_bad=
	git show-ref -q --verify refs/bisect/bad || missing_bad=t
	test -n "$(git for-each-ref "refs/bisect/good-*")" || missing_good=t

	case "$missing_good,$missing_bad,$1" in
	,,*)
		: have both good and bad - ok
		;;
	*,)
		# do not have both but not asked to fail - just report.
		false
		;;
	t,,good)
		# have bad but not good.  we could bisect although
		# this is less optimum.
		echo >&2 'Warning: bisecting only with a bad commit.'
		if test -t 0
		then
			printf >&2 'Are you sure [Y/n]? '
			read yesno
			case "$yesno" in [Nn]*) exit 1 ;; esac
		fi
		: bisect without good...
		;;
	*)
		THEN=''
		test -s "$GIT_DIR/BISECT_START" || {
			echo >&2 'You need to start by "git bisect start".'
			THEN='then '
		}
		echo >&2 'You '$THEN'need to give me at least one good' \
			'and one bad revisions.'
		echo >&2 '(You can use "git bisect bad" and' \
			'"git bisect good" for that.)'
		exit 1 ;;
	esac
}

bisect_auto_next() {
	bisect_next_check && bisect_next || :
}

filter_skipped() {
	_eval="$1"
	_skip="$2"

	if [ -z "$_skip" ]; then
<<<<<<< HEAD
		eval "$_eval"
=======
		eval_rev_list "$_eval" | {
			while read line
			do
				echo "$line &&"
			done
			echo ':'
		}
>>>>>>> 688ba09c
		return
	fi

	# Let's parse the output of:
	# "git rev-list --bisect-vars --bisect-all ..."
<<<<<<< HEAD
	eval "$_eval" | while read hash line
	do
		case "$VARS,$FOUND,$TRIED,$hash" in
			# We display some vars.
			1,*,*,*) echo "$hash $line" ;;

			# Split line.
			,*,*,---*) ;;

			# We had nothing to search.
=======
	eval_rev_list "$_eval" | {
		VARS= FOUND= TRIED=
		while read hash line
		do
			case "$VARS,$FOUND,$TRIED,$hash" in
			1,*,*,*)
				# "bisect_foo=bar" read from rev-list output.
				echo "$hash &&"
				;;
			,*,*,---*)
				# Separator
				;;
>>>>>>> 688ba09c
			,,,bisect_rev*)
				# We had nothing to search.
				echo "bisect_rev= &&"
				VARS=1
				;;
			,,*,bisect_rev*)
				# We did not find a good bisect rev.
				# This should happen only if the "bad"
				# commit is also a "skip" commit.
				echo "bisect_rev='$TRIED' &&"
				VARS=1
				;;
			,,*,*)
				# We are searching.
				TRIED="${TRIED:+$TRIED|}$hash"
				case "$_skip" in
				*$hash*) ;;
				*)
					echo "bisect_rev=$hash &&"
					echo "bisect_tried='$TRIED' &&"
					FOUND=1
					;;
				esac
				;;
			,1,*,bisect_rev*)
				# We have already found a rev to be tested.
				VARS=1
				;;
			,1,*,*)
				;;
			*)
				# Unexpected input
				echo "die 'filter_skipped error'"
				die "filter_skipped error " \
				    "VARS: '$VARS' " \
				    "FOUND: '$FOUND' " \
				    "TRIED: '$TRIED' " \
				    "hash: '$hash' " \
				    "line: '$line'"
				;;
			esac
		done
		echo ':'
	}
}

exit_if_skipped_commits () {
	_tried=$1
	if expr "$_tried" : ".*[|].*" > /dev/null ; then
		echo "There are only 'skip'ped commit left to test."
		echo "The first bad commit could be any of:"
		echo "$_tried" | tr '[|]' '[\012]'
		echo "We cannot bisect more!"
		exit 2
	fi
}

bisect_checkout() {
	_rev="$1"
	_msg="$2"
	echo "Bisecting: $_msg"
	mark_expected_rev "$_rev"
	git checkout -q "$_rev" || exit
	git show-branch "$_rev"
}

is_among() {
	_rev="$1"
	_list="$2"
	case "$_list" in *$_rev*) return 0 ;; esac
	return 1
}

handle_bad_merge_base() {
	_badmb="$1"
	_good="$2"
	if is_expected_rev "$_badmb"; then
		cat >&2 <<EOF
The merge base $_badmb is bad.
This means the bug has been fixed between $_badmb and [$_good].
EOF
		exit 3
	else
		cat >&2 <<EOF
Some good revs are not ancestor of the bad rev.
git bisect cannot work properly in this case.
Maybe you mistake good and bad revs?
EOF
		exit 1
	fi
}

handle_skipped_merge_base() {
	_mb="$1"
	_bad="$2"
	_good="$3"
	cat >&2 <<EOF
Warning: the merge base between $_bad and [$_good] must be skipped.
So we cannot be sure the first bad commit is between $_mb and $_bad.
We continue anyway.
EOF
}

#
# "check_merge_bases" checks that merge bases are not "bad".
#
# - If one is "good", that's good, we have nothing to do.
# - If one is "bad", it means the user assumed something wrong
# and we must exit.
# - If one is "skipped", we can't know but we should warn.
# - If we don't know, we should check it out and ask the user to test.
#
# In the last case we will return 1, and otherwise 0.
#
check_merge_bases() {
	_bad="$1"
	_good="$2"
	_skip="$3"
	for _mb in $(git merge-base --all $_bad $_good)
	do
		if is_among "$_mb" "$_good"; then
			continue
		elif test "$_mb" = "$_bad"; then
			handle_bad_merge_base "$_bad" "$_good"
		elif is_among "$_mb" "$_skip"; then
			handle_skipped_merge_base "$_mb" "$_bad" "$_good"
		else
			bisect_checkout "$_mb" "a merge base must be tested"
			return 1
		fi
	done
	return 0
}

#
# "check_good_are_ancestors_of_bad" checks that all "good" revs are
# ancestor of the "bad" rev.
#
# If that's not the case, we need to check the merge bases.
# If a merge base must be tested by the user we return 1 and
# otherwise 0.
#
check_good_are_ancestors_of_bad() {
	test -f "$GIT_DIR/BISECT_ANCESTORS_OK" &&
		return

	_bad="$1"
	_good=$(echo $2 | sed -e 's/\^//g')
	_skip="$3"

	# Bisecting with no good rev is ok
	test -z "$_good" && return

	_side=$(git rev-list $_good ^$_bad)
	if test -n "$_side"; then
		# Return if a checkout was done
		check_merge_bases "$_bad" "$_good" "$_skip" || return
	fi

	: > "$GIT_DIR/BISECT_ANCESTORS_OK"

	return 0
}

bisect_next() {
	case "$#" in 0) ;; *) usage ;; esac
	bisect_autostart
	bisect_next_check good

	# Get bad, good and skipped revs
	bad=$(git rev-parse --verify refs/bisect/bad) &&
	good=$(git for-each-ref --format='^%(objectname)' \
		"refs/bisect/good-*" | tr '\012' ' ') &&
	skip=$(git for-each-ref --format='%(objectname)' \
		"refs/bisect/skip-*" | tr '\012' ' ') || exit

	# Maybe some merge bases must be tested first
	check_good_are_ancestors_of_bad "$bad" "$good" "$skip"
	# Return now if a checkout has already been done
	test "$?" -eq "1" && return

	# Get bisection information
	BISECT_OPT=''
	test -n "$skip" && BISECT_OPT='--bisect-all'
	eval="git rev-list --bisect-vars $BISECT_OPT $good $bad --" &&
	eval="$eval $(cat "$GIT_DIR/BISECT_NAMES")" &&
	eval=$(filter_skipped "$eval" "$skip") &&
	eval "$eval" || exit

	if [ -z "$bisect_rev" ]; then
		echo "$bad was both good and bad"
		exit 1
	fi
	if [ "$bisect_rev" = "$bad" ]; then
		exit_if_skipped_commits "$bisect_tried"
		echo "$bisect_rev is first bad commit"
		git diff-tree --pretty $bisect_rev
		exit 0
	fi

	# We should exit here only if the "bad"
	# commit is also a "skip" commit (see above).
	exit_if_skipped_commits "$bisect_rev"

	bisect_checkout "$bisect_rev" "$bisect_nr revisions left to test after this"
}

bisect_visualize() {
	bisect_next_check fail

	if test $# = 0
	then
		case "${DISPLAY+set}${SESSIONNAME+set}${MSYSTEM+set}${SECURITYSESSIONID+set}" in
		'')	set git log ;;
		set*)	set gitk ;;
		esac
	else
		case "$1" in
		git*|tig) ;;
		-*)	set git log "$@" ;;
		*)	set git "$@" ;;
		esac
	fi

	not=$(git for-each-ref --format='%(refname)' "refs/bisect/good-*")
	eval '"$@"' refs/bisect/bad --not $not -- $(cat "$GIT_DIR/BISECT_NAMES")
}

bisect_reset() {
	test -s "$GIT_DIR/BISECT_START" || {
		echo "We are not bisecting."
		return
	}
	case "$#" in
	0) branch=$(cat "$GIT_DIR/BISECT_START") ;;
	1) git show-ref --verify --quiet -- "refs/heads/$1" ||
	       die "$1 does not seem to be a valid branch"
	   branch="$1" ;;
	*)
	    usage ;;
	esac
	git checkout "$branch" && bisect_clean_state
}

bisect_clean_state() {
	# There may be some refs packed during bisection.
	git for-each-ref --format='%(refname) %(objectname)' refs/bisect/\* |
	while read ref hash
	do
		git update-ref -d $ref $hash || exit
	done
	rm -f "$GIT_DIR/BISECT_EXPECTED_REV" &&
	rm -f "$GIT_DIR/BISECT_ANCESTORS_OK" &&
	rm -f "$GIT_DIR/BISECT_LOG" &&
	rm -f "$GIT_DIR/BISECT_NAMES" &&
	rm -f "$GIT_DIR/BISECT_RUN" &&
	# Cleanup head-name if it got left by an old version of git-bisect
	rm -f "$GIT_DIR/head-name" &&

	rm -f "$GIT_DIR/BISECT_START"
}

bisect_replay () {
	test -r "$1" || die "cannot read $1 for replaying"
	bisect_reset
	while read git bisect command rev
	do
		test "$git $bisect" = "git bisect" -o "$git" = "git-bisect" || continue
		if test "$git" = "git-bisect"; then
			rev="$command"
			command="$bisect"
		fi
		case "$command" in
		start)
			cmd="bisect_start $rev"
			eval "$cmd" ;;
		good|bad|skip)
			bisect_write "$command" "$rev" ;;
		*)
			die "?? what are you talking about?" ;;
		esac
	done <"$1"
	bisect_auto_next
}

bisect_run () {
    bisect_next_check fail

    while true
    do
      echo "running $@"
      "$@"
      res=$?

      # Check for really bad run error.
      if [ $res -lt 0 -o $res -ge 128 ]; then
	  echo >&2 "bisect run failed:"
	  echo >&2 "exit code $res from '$@' is < 0 or >= 128"
	  exit $res
      fi

      # Find current state depending on run success or failure.
      # A special exit code of 125 means cannot test.
      if [ $res -eq 125 ]; then
	  state='skip'
      elif [ $res -gt 0 ]; then
	  state='bad'
      else
	  state='good'
      fi

      # We have to use a subshell because "bisect_state" can exit.
      ( bisect_state $state > "$GIT_DIR/BISECT_RUN" )
      res=$?

      cat "$GIT_DIR/BISECT_RUN"

      if grep "first bad commit could be any of" "$GIT_DIR/BISECT_RUN" \
		> /dev/null; then
	  echo >&2 "bisect run cannot continue any more"
	  exit $res
      fi

      if [ $res -ne 0 ]; then
	  echo >&2 "bisect run failed:"
	  echo >&2 "'bisect_state $state' exited with error code $res"
	  exit $res
      fi

      if grep "is first bad commit" "$GIT_DIR/BISECT_RUN" > /dev/null; then
	  echo "bisect run success"
	  exit 0;
      fi

    done
}


case "$#" in
0)
    usage ;;
*)
    cmd="$1"
    shift
    case "$cmd" in
    help)
        git bisect -h ;;
    start)
        bisect_start "$@" ;;
    bad|good)
        bisect_state "$cmd" "$@" ;;
    skip)
        bisect_skip "$@" ;;
    next)
        # Not sure we want "next" at the UI level anymore.
        bisect_next "$@" ;;
    visualize|view)
	bisect_visualize "$@" ;;
    reset)
        bisect_reset "$@" ;;
    replay)
	bisect_replay "$@" ;;
    log)
	cat "$GIT_DIR/BISECT_LOG" ;;
    run)
        bisect_run "$@" ;;
    *)
        usage ;;
    esac
esac<|MERGE_RESOLUTION|>--- conflicted
+++ resolved
@@ -284,35 +284,19 @@
 	_skip="$2"
 
 	if [ -z "$_skip" ]; then
-<<<<<<< HEAD
-		eval "$_eval"
-=======
-		eval_rev_list "$_eval" | {
+		eval "$_eval" | {
 			while read line
 			do
 				echo "$line &&"
 			done
 			echo ':'
 		}
->>>>>>> 688ba09c
 		return
 	fi
 
 	# Let's parse the output of:
 	# "git rev-list --bisect-vars --bisect-all ..."
-<<<<<<< HEAD
-	eval "$_eval" | while read hash line
-	do
-		case "$VARS,$FOUND,$TRIED,$hash" in
-			# We display some vars.
-			1,*,*,*) echo "$hash $line" ;;
-
-			# Split line.
-			,*,*,---*) ;;
-
-			# We had nothing to search.
-=======
-	eval_rev_list "$_eval" | {
+	eval "$_eval" | {
 		VARS= FOUND= TRIED=
 		while read hash line
 		do
@@ -324,7 +308,6 @@
 			,*,*,---*)
 				# Separator
 				;;
->>>>>>> 688ba09c
 			,,,bisect_rev*)
 				# We had nothing to search.
 				echo "bisect_rev= &&"
