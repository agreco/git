/*
 * GIT - The information manager from hell
 *
 * Copyright (C) Linus Torvalds, 2005
 */
#define NO_THE_INDEX_COMPATIBILITY_MACROS
#include "cache.h"
#include "cache-tree.h"
#include "refs.h"
#include "dir.h"
#include "tree.h"
#include "commit.h"
#include "blob.h"
#include "resolve-undo.h"
#include "strbuf.h"
#include "varint.h"

static struct cache_entry *refresh_cache_entry(struct cache_entry *ce, int really);

/* Mask for the name length in ce_flags in the on-disk index */

#define CE_NAMEMASK  (0x0fff)

/* Index extensions.
 *
 * The first letter should be 'A'..'Z' for extensions that are not
 * necessary for a correct operation (i.e. optimization data).
 * When new extensions are added that _needs_ to be understood in
 * order to correctly interpret the index file, pick character that
 * is outside the range, to cause the reader to abort.
 */

#define CACHE_EXT(s) ( (s[0]<<24)|(s[1]<<16)|(s[2]<<8)|(s[3]) )
#define CACHE_EXT_TREE 0x54524545	/* "TREE" */
#define CACHE_EXT_RESOLVE_UNDO 0x52455543 /* "REUC" */

struct index_state the_index;

static void set_index_entry(struct index_state *istate, int nr, struct cache_entry *ce)
{
	istate->cache[nr] = ce;
	add_name_hash(istate, ce);
}

static void replace_index_entry(struct index_state *istate, int nr, struct cache_entry *ce)
{
	struct cache_entry *old = istate->cache[nr];

	remove_name_hash(old);
	set_index_entry(istate, nr, ce);
	istate->cache_changed = 1;
}

void rename_index_entry_at(struct index_state *istate, int nr, const char *new_name)
{
	struct cache_entry *old = istate->cache[nr], *new;
	int namelen = strlen(new_name);

	new = xmalloc(cache_entry_size(namelen));
	copy_cache_entry(new, old);
	new->ce_flags &= ~CE_STATE_MASK;
	new->ce_namelen = namelen;
	memcpy(new->name, new_name, namelen + 1);

	cache_tree_invalidate_path(istate->cache_tree, old->name);
	remove_index_entry_at(istate, nr);
	add_index_entry(istate, new, ADD_CACHE_OK_TO_ADD|ADD_CACHE_OK_TO_REPLACE);
}

/*
 * This only updates the "non-critical" parts of the directory
 * cache, ie the parts that aren't tracked by GIT, and only used
 * to validate the cache.
 */
void fill_stat_cache_info(struct cache_entry *ce, struct stat *st)
{
	ce->ce_ctime.sec = (unsigned int)st->st_ctime;
	ce->ce_mtime.sec = (unsigned int)st->st_mtime;
	ce->ce_ctime.nsec = ST_CTIME_NSEC(*st);
	ce->ce_mtime.nsec = ST_MTIME_NSEC(*st);
	ce->ce_dev = st->st_dev;
	ce->ce_ino = st->st_ino;
	ce->ce_uid = st->st_uid;
	ce->ce_gid = st->st_gid;
	ce->ce_size = st->st_size;

	if (assume_unchanged)
		ce->ce_flags |= CE_VALID;

	if (S_ISREG(st->st_mode))
		ce_mark_uptodate(ce);
}

static int ce_compare_data(struct cache_entry *ce, struct stat *st)
{
	int match = -1;
	int fd = open(ce->name, O_RDONLY);

	if (fd >= 0) {
		unsigned char sha1[20];
		if (!index_fd(sha1, fd, st, OBJ_BLOB, ce->name, 0))
			match = hashcmp(sha1, ce->sha1);
		/* index_fd() closed the file descriptor already */
	}
	return match;
}

static int ce_compare_link(struct cache_entry *ce, size_t expected_size)
{
	int match = -1;
	void *buffer;
	unsigned long size;
	enum object_type type;
	struct strbuf sb = STRBUF_INIT;

	if (strbuf_readlink(&sb, ce->name, expected_size))
		return -1;

	buffer = read_sha1_file(ce->sha1, &type, &size);
	if (buffer) {
		if (size == sb.len)
			match = memcmp(buffer, sb.buf, size);
		free(buffer);
	}
	strbuf_release(&sb);
	return match;
}

static int ce_compare_gitlink(struct cache_entry *ce)
{
	unsigned char sha1[20];

	/*
	 * We don't actually require that the .git directory
	 * under GITLINK directory be a valid git directory. It
	 * might even be missing (in case nobody populated that
	 * sub-project).
	 *
	 * If so, we consider it always to match.
	 */
	if (resolve_gitlink_ref(ce->name, "HEAD", sha1) < 0)
		return 0;
	return hashcmp(sha1, ce->sha1);
}

static int ce_modified_check_fs(struct cache_entry *ce, struct stat *st)
{
	switch (st->st_mode & S_IFMT) {
	case S_IFREG:
		if (ce_compare_data(ce, st))
			return DATA_CHANGED;
		break;
	case S_IFLNK:
		if (ce_compare_link(ce, xsize_t(st->st_size)))
			return DATA_CHANGED;
		break;
	case S_IFDIR:
		if (S_ISGITLINK(ce->ce_mode))
			return ce_compare_gitlink(ce) ? DATA_CHANGED : 0;
	default:
		return TYPE_CHANGED;
	}
	return 0;
}

static int ce_match_stat_basic(struct cache_entry *ce, struct stat *st)
{
	unsigned int changed = 0;

	if (ce->ce_flags & CE_REMOVE)
		return MODE_CHANGED | DATA_CHANGED | TYPE_CHANGED;

	switch (ce->ce_mode & S_IFMT) {
	case S_IFREG:
		changed |= !S_ISREG(st->st_mode) ? TYPE_CHANGED : 0;
		/* We consider only the owner x bit to be relevant for
		 * "mode changes"
		 */
		if (trust_executable_bit &&
		    (0100 & (ce->ce_mode ^ st->st_mode)))
			changed |= MODE_CHANGED;
		break;
	case S_IFLNK:
		if (!S_ISLNK(st->st_mode) &&
		    (has_symlinks || !S_ISREG(st->st_mode)))
			changed |= TYPE_CHANGED;
		break;
	case S_IFGITLINK:
		/* We ignore most of the st_xxx fields for gitlinks */
		if (!S_ISDIR(st->st_mode))
			changed |= TYPE_CHANGED;
		else if (ce_compare_gitlink(ce))
			changed |= DATA_CHANGED;
		return changed;
	default:
		die("internal error: ce_mode is %o", ce->ce_mode);
	}
	if (ce->ce_mtime.sec != (unsigned int)st->st_mtime)
		changed |= MTIME_CHANGED;
	if (trust_ctime && ce->ce_ctime.sec != (unsigned int)st->st_ctime)
		changed |= CTIME_CHANGED;

#ifdef USE_NSEC
	if (ce->ce_mtime.nsec != ST_MTIME_NSEC(*st))
		changed |= MTIME_CHANGED;
	if (trust_ctime && ce->ce_ctime.nsec != ST_CTIME_NSEC(*st))
		changed |= CTIME_CHANGED;
#endif

	if (ce->ce_uid != (unsigned int) st->st_uid ||
	    ce->ce_gid != (unsigned int) st->st_gid)
		changed |= OWNER_CHANGED;
	if (ce->ce_ino != (unsigned int) st->st_ino)
		changed |= INODE_CHANGED;

#ifdef USE_STDEV
	/*
	 * st_dev breaks on network filesystems where different
	 * clients will have different views of what "device"
	 * the filesystem is on
	 */
	if (ce->ce_dev != (unsigned int) st->st_dev)
		changed |= INODE_CHANGED;
#endif

	if (ce->ce_size != (unsigned int) st->st_size)
		changed |= DATA_CHANGED;

	/* Racily smudged entry? */
	if (!ce->ce_size) {
		if (!is_empty_blob_sha1(ce->sha1))
			changed |= DATA_CHANGED;
	}

	return changed;
}

static int is_racy_timestamp(const struct index_state *istate, struct cache_entry *ce)
{
	return (!S_ISGITLINK(ce->ce_mode) &&
		istate->timestamp.sec &&
#ifdef USE_NSEC
		 /* nanosecond timestamped files can also be racy! */
		(istate->timestamp.sec < ce->ce_mtime.sec ||
		 (istate->timestamp.sec == ce->ce_mtime.sec &&
		  istate->timestamp.nsec <= ce->ce_mtime.nsec))
#else
		istate->timestamp.sec <= ce->ce_mtime.sec
#endif
		 );
}

int ie_match_stat(const struct index_state *istate,
		  struct cache_entry *ce, struct stat *st,
		  unsigned int options)
{
	unsigned int changed;
	int ignore_valid = options & CE_MATCH_IGNORE_VALID;
	int ignore_skip_worktree = options & CE_MATCH_IGNORE_SKIP_WORKTREE;
	int assume_racy_is_modified = options & CE_MATCH_RACY_IS_DIRTY;

	/*
	 * If it's marked as always valid in the index, it's
	 * valid whatever the checked-out copy says.
	 *
	 * skip-worktree has the same effect with higher precedence
	 */
	if (!ignore_skip_worktree && ce_skip_worktree(ce))
		return 0;
	if (!ignore_valid && (ce->ce_flags & CE_VALID))
		return 0;

	/*
	 * Intent-to-add entries have not been added, so the index entry
	 * by definition never matches what is in the work tree until it
	 * actually gets added.
	 */
	if (ce->ce_flags & CE_INTENT_TO_ADD)
		return DATA_CHANGED | TYPE_CHANGED | MODE_CHANGED;

	changed = ce_match_stat_basic(ce, st);

	/*
	 * Within 1 second of this sequence:
	 * 	echo xyzzy >file && git-update-index --add file
	 * running this command:
	 * 	echo frotz >file
	 * would give a falsely clean cache entry.  The mtime and
	 * length match the cache, and other stat fields do not change.
	 *
	 * We could detect this at update-index time (the cache entry
	 * being registered/updated records the same time as "now")
	 * and delay the return from git-update-index, but that would
	 * effectively mean we can make at most one commit per second,
	 * which is not acceptable.  Instead, we check cache entries
	 * whose mtime are the same as the index file timestamp more
	 * carefully than others.
	 */
	if (!changed && is_racy_timestamp(istate, ce)) {
		if (assume_racy_is_modified)
			changed |= DATA_CHANGED;
		else
			changed |= ce_modified_check_fs(ce, st);
	}

	return changed;
}

int ie_modified(const struct index_state *istate,
		struct cache_entry *ce, struct stat *st, unsigned int options)
{
	int changed, changed_fs;

	changed = ie_match_stat(istate, ce, st, options);
	if (!changed)
		return 0;
	/*
	 * If the mode or type has changed, there's no point in trying
	 * to refresh the entry - it's not going to match
	 */
	if (changed & (MODE_CHANGED | TYPE_CHANGED))
		return changed;

	/*
	 * Immediately after read-tree or update-index --cacheinfo,
	 * the length field is zero, as we have never even read the
	 * lstat(2) information once, and we cannot trust DATA_CHANGED
	 * returned by ie_match_stat() which in turn was returned by
	 * ce_match_stat_basic() to signal that the filesize of the
	 * blob changed.  We have to actually go to the filesystem to
	 * see if the contents match, and if so, should answer "unchanged".
	 *
	 * The logic does not apply to gitlinks, as ce_match_stat_basic()
	 * already has checked the actual HEAD from the filesystem in the
	 * subproject.  If ie_match_stat() already said it is different,
	 * then we know it is.
	 */
	if ((changed & DATA_CHANGED) &&
	    (S_ISGITLINK(ce->ce_mode) || ce->ce_size != 0))
		return changed;

	changed_fs = ce_modified_check_fs(ce, st);
	if (changed_fs)
		return changed | changed_fs;
	return 0;
}

int base_name_compare(const char *name1, int len1, int mode1,
		      const char *name2, int len2, int mode2)
{
	unsigned char c1, c2;
	int len = len1 < len2 ? len1 : len2;
	int cmp;

	cmp = memcmp(name1, name2, len);
	if (cmp)
		return cmp;
	c1 = name1[len];
	c2 = name2[len];
	if (!c1 && S_ISDIR(mode1))
		c1 = '/';
	if (!c2 && S_ISDIR(mode2))
		c2 = '/';
	return (c1 < c2) ? -1 : (c1 > c2) ? 1 : 0;
}

/*
 * df_name_compare() is identical to base_name_compare(), except it
 * compares conflicting directory/file entries as equal. Note that
 * while a directory name compares as equal to a regular file, they
 * then individually compare _differently_ to a filename that has
 * a dot after the basename (because '\0' < '.' < '/').
 *
 * This is used by routines that want to traverse the git namespace
 * but then handle conflicting entries together when possible.
 */
int df_name_compare(const char *name1, int len1, int mode1,
		    const char *name2, int len2, int mode2)
{
	int len = len1 < len2 ? len1 : len2, cmp;
	unsigned char c1, c2;

	cmp = memcmp(name1, name2, len);
	if (cmp)
		return cmp;
	/* Directories and files compare equal (same length, same name) */
	if (len1 == len2)
		return 0;
	c1 = name1[len];
	if (!c1 && S_ISDIR(mode1))
		c1 = '/';
	c2 = name2[len];
	if (!c2 && S_ISDIR(mode2))
		c2 = '/';
	if (c1 == '/' && !c2)
		return 0;
	if (c2 == '/' && !c1)
		return 0;
	return c1 - c2;
}

int cache_name_stage_compare(const char *name1, int len1, int stage1, const char *name2, int len2, int stage2)
{
	int len = len1 < len2 ? len1 : len2;
	int cmp;

	cmp = memcmp(name1, name2, len);
	if (cmp)
		return cmp;
	if (len1 < len2)
		return -1;
	if (len1 > len2)
		return 1;

	if (stage1 < stage2)
		return -1;
	if (stage1 > stage2)
		return 1;
	return 0;
}

int cache_name_compare(const char *name1, int len1, const char *name2, int len2)
{
	return cache_name_stage_compare(name1, len1, 0, name2, len2, 0);
}

int index_name_stage_pos(const struct index_state *istate, const char *name, int namelen, int stage)
{
	int first, last;

	first = 0;
	last = istate->cache_nr;
	while (last > first) {
		int next = (last + first) >> 1;
		struct cache_entry *ce = istate->cache[next];
		int cmp = cache_name_stage_compare(name, namelen, stage, ce->name, ce_namelen(ce), ce_stage(ce));
		if (!cmp)
			return next;
		if (cmp < 0) {
			last = next;
			continue;
		}
		first = next+1;
	}
	return -first-1;
}

int index_name_pos(const struct index_state *istate, const char *name, int namelen)
{
	return index_name_stage_pos(istate, name, namelen, 0);
}

/* Remove entry, return true if there are more entries to go.. */
int remove_index_entry_at(struct index_state *istate, int pos)
{
	struct cache_entry *ce = istate->cache[pos];

	record_resolve_undo(istate, ce);
	remove_name_hash(ce);
	istate->cache_changed = 1;
	istate->cache_nr--;
	if (pos >= istate->cache_nr)
		return 0;
	memmove(istate->cache + pos,
		istate->cache + pos + 1,
		(istate->cache_nr - pos) * sizeof(struct cache_entry *));
	return 1;
}

/*
 * Remove all cache ententries marked for removal, that is where
 * CE_REMOVE is set in ce_flags.  This is much more effective than
 * calling remove_index_entry_at() for each entry to be removed.
 */
void remove_marked_cache_entries(struct index_state *istate)
{
	struct cache_entry **ce_array = istate->cache;
	unsigned int i, j;

	for (i = j = 0; i < istate->cache_nr; i++) {
		if (ce_array[i]->ce_flags & CE_REMOVE)
			remove_name_hash(ce_array[i]);
		else
			ce_array[j++] = ce_array[i];
	}
	istate->cache_changed = 1;
	istate->cache_nr = j;
}

int remove_file_from_index(struct index_state *istate, const char *path)
{
	int pos = index_name_pos(istate, path, strlen(path));
	if (pos < 0)
		pos = -pos-1;
	cache_tree_invalidate_path(istate->cache_tree, path);
	while (pos < istate->cache_nr && !strcmp(istate->cache[pos]->name, path))
		remove_index_entry_at(istate, pos);
	return 0;
}

static int compare_name(struct cache_entry *ce, const char *path, int namelen)
{
	return namelen != ce_namelen(ce) || memcmp(path, ce->name, namelen);
}

static int index_name_pos_also_unmerged(struct index_state *istate,
	const char *path, int namelen)
{
	int pos = index_name_pos(istate, path, namelen);
	struct cache_entry *ce;

	if (pos >= 0)
		return pos;

	/* maybe unmerged? */
	pos = -1 - pos;
	if (pos >= istate->cache_nr ||
			compare_name((ce = istate->cache[pos]), path, namelen))
		return -1;

	/* order of preference: stage 2, 1, 3 */
	if (ce_stage(ce) == 1 && pos + 1 < istate->cache_nr &&
			ce_stage((ce = istate->cache[pos + 1])) == 2 &&
			!compare_name(ce, path, namelen))
		pos++;
	return pos;
}

static int different_name(struct cache_entry *ce, struct cache_entry *alias)
{
	int len = ce_namelen(ce);
	return ce_namelen(alias) != len || memcmp(ce->name, alias->name, len);
}

/*
 * If we add a filename that aliases in the cache, we will use the
 * name that we already have - but we don't want to update the same
 * alias twice, because that implies that there were actually two
 * different files with aliasing names!
 *
 * So we use the CE_ADDED flag to verify that the alias was an old
 * one before we accept it as
 */
static struct cache_entry *create_alias_ce(struct cache_entry *ce, struct cache_entry *alias)
{
	int len;
	struct cache_entry *new;

	if (alias->ce_flags & CE_ADDED)
		die("Will not add file alias '%s' ('%s' already exists in index)", ce->name, alias->name);

	/* Ok, create the new entry using the name of the existing alias */
	len = ce_namelen(alias);
	new = xcalloc(1, cache_entry_size(len));
	memcpy(new->name, alias->name, len);
	copy_cache_entry(new, ce);
	free(ce);
	return new;
}

static void record_intent_to_add(struct cache_entry *ce)
{
	unsigned char sha1[20];
	if (write_sha1_file("", 0, blob_type, sha1))
		die("cannot create an empty blob in the object database");
	hashcpy(ce->sha1, sha1);
}

int add_to_index(struct index_state *istate, const char *path, struct stat *st, int flags)
{
	int size, namelen, was_same;
	mode_t st_mode = st->st_mode;
	struct cache_entry *ce, *alias;
	unsigned ce_option = CE_MATCH_IGNORE_VALID|CE_MATCH_IGNORE_SKIP_WORKTREE|CE_MATCH_RACY_IS_DIRTY;
	int verbose = flags & (ADD_CACHE_VERBOSE | ADD_CACHE_PRETEND);
	int pretend = flags & ADD_CACHE_PRETEND;
	int intent_only = flags & ADD_CACHE_INTENT;
	int add_option = (ADD_CACHE_OK_TO_ADD|ADD_CACHE_OK_TO_REPLACE|
			  (intent_only ? ADD_CACHE_NEW_ONLY : 0));

	if (!S_ISREG(st_mode) && !S_ISLNK(st_mode) && !S_ISDIR(st_mode))
		return error("%s: can only add regular files, symbolic links or git-directories", path);

	namelen = strlen(path);
	if (S_ISDIR(st_mode)) {
		while (namelen && path[namelen-1] == '/')
			namelen--;
	}
	size = cache_entry_size(namelen);
	ce = xcalloc(1, size);
	memcpy(ce->name, path, namelen);
	ce->ce_namelen = namelen;
	if (!intent_only)
		fill_stat_cache_info(ce, st);
	else
		ce->ce_flags |= CE_INTENT_TO_ADD;

	if (trust_executable_bit && has_symlinks)
		ce->ce_mode = create_ce_mode(st_mode);
	else {
		/* If there is an existing entry, pick the mode bits and type
		 * from it, otherwise assume unexecutable regular file.
		 */
		struct cache_entry *ent;
		int pos = index_name_pos_also_unmerged(istate, path, namelen);

		ent = (0 <= pos) ? istate->cache[pos] : NULL;
		ce->ce_mode = ce_mode_from_stat(ent, st_mode);
	}

	/* When core.ignorecase=true, determine if a directory of the same name but differing
	 * case already exists within the Git repository.  If it does, ensure the directory
	 * case of the file being added to the repository matches (is folded into) the existing
	 * entry's directory case.
	 */
	if (ignore_case) {
		const char *startPtr = ce->name;
		const char *ptr = startPtr;
		while (*ptr) {
			while (*ptr && *ptr != '/')
				++ptr;
			if (*ptr == '/') {
				struct cache_entry *foundce;
				++ptr;
				foundce = index_name_exists(&the_index, ce->name, ptr - ce->name, ignore_case);
				if (foundce) {
					memcpy((void *)startPtr, foundce->name + (startPtr - ce->name), ptr - startPtr);
					startPtr = ptr;
				}
			}
		}
	}

	alias = index_name_exists(istate, ce->name, ce_namelen(ce), ignore_case);
	if (alias && !ce_stage(alias) && !ie_match_stat(istate, alias, st, ce_option)) {
		/* Nothing changed, really */
		free(ce);
		if (!S_ISGITLINK(alias->ce_mode))
			ce_mark_uptodate(alias);
		alias->ce_flags |= CE_ADDED;
		return 0;
	}
	if (!intent_only) {
		if (index_path(ce->sha1, path, st, HASH_WRITE_OBJECT))
			return error("unable to index file %s", path);
	} else
		record_intent_to_add(ce);

	if (ignore_case && alias && different_name(ce, alias))
		ce = create_alias_ce(ce, alias);
	ce->ce_flags |= CE_ADDED;

	/* It was suspected to be racily clean, but it turns out to be Ok */
	was_same = (alias &&
		    !ce_stage(alias) &&
		    !hashcmp(alias->sha1, ce->sha1) &&
		    ce->ce_mode == alias->ce_mode);

	if (pretend)
		;
	else if (add_index_entry(istate, ce, add_option))
		return error("unable to add %s to index",path);
	if (verbose && !was_same)
		printf("add '%s'\n", path);
	return 0;
}

int add_file_to_index(struct index_state *istate, const char *path, int flags)
{
	struct stat st;
	if (lstat(path, &st))
		die_errno("unable to stat '%s'", path);
	return add_to_index(istate, path, &st, flags);
}

struct cache_entry *make_cache_entry(unsigned int mode,
		const unsigned char *sha1, const char *path, int stage,
		int refresh)
{
	int size, len;
	struct cache_entry *ce;

	if (!verify_path(path)) {
		error("Invalid path '%s'", path);
		return NULL;
	}

	len = strlen(path);
	size = cache_entry_size(len);
	ce = xcalloc(1, size);

	hashcpy(ce->sha1, sha1);
	memcpy(ce->name, path, len);
	ce->ce_flags = create_ce_flags(stage);
	ce->ce_namelen = len;
	ce->ce_mode = create_ce_mode(mode);

	if (refresh)
		return refresh_cache_entry(ce, 0);

	return ce;
}

int ce_same_name(struct cache_entry *a, struct cache_entry *b)
{
	int len = ce_namelen(a);
	return ce_namelen(b) == len && !memcmp(a->name, b->name, len);
}

int ce_path_match(const struct cache_entry *ce, const struct pathspec *pathspec)
{
	return match_pathspec_depth(pathspec, ce->name, ce_namelen(ce), 0, NULL);
}

/*
 * We fundamentally don't like some paths: we don't want
 * dot or dot-dot anywhere, and for obvious reasons don't
 * want to recurse into ".git" either.
 *
 * Also, we don't want double slashes or slashes at the
 * end that can make pathnames ambiguous.
 */
static int verify_dotfile(const char *rest)
{
	/*
	 * The first character was '.', but that
	 * has already been discarded, we now test
	 * the rest.
	 */

	/* "." is not allowed */
	if (*rest == '\0' || is_dir_sep(*rest))
		return 0;

	switch (*rest) {
	/*
	 * ".git" followed by  NUL or slash is bad. This
	 * shares the path end test with the ".." case.
	 */
	case 'g':
		if (rest[1] != 'i')
			break;
		if (rest[2] != 't')
			break;
		rest += 2;
	/* fallthrough */
	case '.':
		if (rest[1] == '\0' || is_dir_sep(rest[1]))
			return 0;
	}
	return 1;
}

int verify_path(const char *path)
{
	char c;

	if (has_dos_drive_prefix(path))
		return 0;

	goto inside;
	for (;;) {
		if (!c)
			return 1;
		if (is_dir_sep(c)) {
inside:
			c = *path++;
			if ((c == '.' && !verify_dotfile(path)) ||
			    is_dir_sep(c) || c == '\0')
				return 0;
		}
		c = *path++;
	}
}

/*
 * Do we have another file that has the beginning components being a
 * proper superset of the name we're trying to add?
 */
static int has_file_name(struct index_state *istate,
			 const struct cache_entry *ce, int pos, int ok_to_replace)
{
	int retval = 0;
	int len = ce_namelen(ce);
	int stage = ce_stage(ce);
	const char *name = ce->name;

	while (pos < istate->cache_nr) {
		struct cache_entry *p = istate->cache[pos++];

		if (len >= ce_namelen(p))
			break;
		if (memcmp(name, p->name, len))
			break;
		if (ce_stage(p) != stage)
			continue;
		if (p->name[len] != '/')
			continue;
		if (p->ce_flags & CE_REMOVE)
			continue;
		retval = -1;
		if (!ok_to_replace)
			break;
		remove_index_entry_at(istate, --pos);
	}
	return retval;
}

/*
 * Do we have another file with a pathname that is a proper
 * subset of the name we're trying to add?
 */
static int has_dir_name(struct index_state *istate,
			const struct cache_entry *ce, int pos, int ok_to_replace)
{
	int retval = 0;
	int stage = ce_stage(ce);
	const char *name = ce->name;
	const char *slash = name + ce_namelen(ce);

	for (;;) {
		int len;

		for (;;) {
			if (*--slash == '/')
				break;
			if (slash <= ce->name)
				return retval;
		}
		len = slash - name;

		pos = index_name_stage_pos(istate, name, len, stage);
		if (pos >= 0) {
			/*
			 * Found one, but not so fast.  This could
			 * be a marker that says "I was here, but
			 * I am being removed".  Such an entry is
			 * not a part of the resulting tree, and
			 * it is Ok to have a directory at the same
			 * path.
			 */
			if (!(istate->cache[pos]->ce_flags & CE_REMOVE)) {
				retval = -1;
				if (!ok_to_replace)
					break;
				remove_index_entry_at(istate, pos);
				continue;
			}
		}
		else
			pos = -pos-1;

		/*
		 * Trivial optimization: if we find an entry that
		 * already matches the sub-directory, then we know
		 * we're ok, and we can exit.
		 */
		while (pos < istate->cache_nr) {
			struct cache_entry *p = istate->cache[pos];
			if ((ce_namelen(p) <= len) ||
			    (p->name[len] != '/') ||
			    memcmp(p->name, name, len))
				break; /* not our subdirectory */
			if (ce_stage(p) == stage && !(p->ce_flags & CE_REMOVE))
				/*
				 * p is at the same stage as our entry, and
				 * is a subdirectory of what we are looking
				 * at, so we cannot have conflicts at our
				 * level or anything shorter.
				 */
				return retval;
			pos++;
		}
	}
	return retval;
}

/* We may be in a situation where we already have path/file and path
 * is being added, or we already have path and path/file is being
 * added.  Either one would result in a nonsense tree that has path
 * twice when git-write-tree tries to write it out.  Prevent it.
 *
 * If ok-to-replace is specified, we remove the conflicting entries
 * from the cache so the caller should recompute the insert position.
 * When this happens, we return non-zero.
 */
static int check_file_directory_conflict(struct index_state *istate,
					 const struct cache_entry *ce,
					 int pos, int ok_to_replace)
{
	int retval;

	/*
	 * When ce is an "I am going away" entry, we allow it to be added
	 */
	if (ce->ce_flags & CE_REMOVE)
		return 0;

	/*
	 * We check if the path is a sub-path of a subsequent pathname
	 * first, since removing those will not change the position
	 * in the array.
	 */
	retval = has_file_name(istate, ce, pos, ok_to_replace);

	/*
	 * Then check if the path might have a clashing sub-directory
	 * before it.
	 */
	return retval + has_dir_name(istate, ce, pos, ok_to_replace);
}

static int add_index_entry_with_check(struct index_state *istate, struct cache_entry *ce, int option)
{
	int pos;
	int ok_to_add = option & ADD_CACHE_OK_TO_ADD;
	int ok_to_replace = option & ADD_CACHE_OK_TO_REPLACE;
	int skip_df_check = option & ADD_CACHE_SKIP_DFCHECK;
	int new_only = option & ADD_CACHE_NEW_ONLY;

	cache_tree_invalidate_path(istate->cache_tree, ce->name);
	pos = index_name_stage_pos(istate, ce->name, ce_namelen(ce), ce_stage(ce));

	/* existing match? Just replace it. */
	if (pos >= 0) {
		if (!new_only)
			replace_index_entry(istate, pos, ce);
		return 0;
	}
	pos = -pos-1;

	/*
	 * Inserting a merged entry ("stage 0") into the index
	 * will always replace all non-merged entries..
	 */
	if (pos < istate->cache_nr && ce_stage(ce) == 0) {
		while (ce_same_name(istate->cache[pos], ce)) {
			ok_to_add = 1;
			if (!remove_index_entry_at(istate, pos))
				break;
		}
	}

	if (!ok_to_add)
		return -1;
	if (!verify_path(ce->name))
		return error("Invalid path '%s'", ce->name);

	if (!skip_df_check &&
	    check_file_directory_conflict(istate, ce, pos, ok_to_replace)) {
		if (!ok_to_replace)
			return error("'%s' appears as both a file and as a directory",
				     ce->name);
		pos = index_name_stage_pos(istate, ce->name, ce_namelen(ce), ce_stage(ce));
		pos = -pos-1;
	}
	return pos + 1;
}

int add_index_entry(struct index_state *istate, struct cache_entry *ce, int option)
{
	int pos;

	if (option & ADD_CACHE_JUST_APPEND)
		pos = istate->cache_nr;
	else {
		int ret;
		ret = add_index_entry_with_check(istate, ce, option);
		if (ret <= 0)
			return ret;
		pos = ret - 1;
	}

	/* Make sure the array is big enough .. */
	if (istate->cache_nr == istate->cache_alloc) {
		istate->cache_alloc = alloc_nr(istate->cache_alloc);
		istate->cache = xrealloc(istate->cache,
					istate->cache_alloc * sizeof(struct cache_entry *));
	}

	/* Add it in.. */
	istate->cache_nr++;
	if (istate->cache_nr > pos + 1)
		memmove(istate->cache + pos + 1,
			istate->cache + pos,
			(istate->cache_nr - pos - 1) * sizeof(ce));
	set_index_entry(istate, pos, ce);
	istate->cache_changed = 1;
	return 0;
}

/*
 * "refresh" does not calculate a new sha1 file or bring the
 * cache up-to-date for mode/content changes. But what it
 * _does_ do is to "re-match" the stat information of a file
 * with the cache, so that you can refresh the cache for a
 * file that hasn't been changed but where the stat entry is
 * out of date.
 *
 * For example, you'd want to do this after doing a "git-read-tree",
 * to link up the stat cache details with the proper files.
 */
static struct cache_entry *refresh_cache_ent(struct index_state *istate,
					     struct cache_entry *ce,
					     unsigned int options, int *err,
					     int *changed_ret)
{
	struct stat st;
	struct cache_entry *updated;
	int changed, size;
	int ignore_valid = options & CE_MATCH_IGNORE_VALID;
	int ignore_skip_worktree = options & CE_MATCH_IGNORE_SKIP_WORKTREE;

	if (ce_uptodate(ce))
		return ce;

	/*
	 * CE_VALID or CE_SKIP_WORKTREE means the user promised us
	 * that the change to the work tree does not matter and told
	 * us not to worry.
	 */
	if (!ignore_skip_worktree && ce_skip_worktree(ce)) {
		ce_mark_uptodate(ce);
		return ce;
	}
	if (!ignore_valid && (ce->ce_flags & CE_VALID)) {
		ce_mark_uptodate(ce);
		return ce;
	}

	if (lstat(ce->name, &st) < 0) {
		if (err)
			*err = errno;
		return NULL;
	}

	changed = ie_match_stat(istate, ce, &st, options);
	if (changed_ret)
		*changed_ret = changed;
	if (!changed) {
		/*
		 * The path is unchanged.  If we were told to ignore
		 * valid bit, then we did the actual stat check and
		 * found that the entry is unmodified.  If the entry
		 * is not marked VALID, this is the place to mark it
		 * valid again, under "assume unchanged" mode.
		 */
		if (ignore_valid && assume_unchanged &&
		    !(ce->ce_flags & CE_VALID))
			; /* mark this one VALID again */
		else {
			/*
			 * We do not mark the index itself "modified"
			 * because CE_UPTODATE flag is in-core only;
			 * we are not going to write this change out.
			 */
			if (!S_ISGITLINK(ce->ce_mode))
				ce_mark_uptodate(ce);
			return ce;
		}
	}

	if (ie_modified(istate, ce, &st, options)) {
		if (err)
			*err = EINVAL;
		return NULL;
	}

	size = ce_size(ce);
	updated = xmalloc(size);
	memcpy(updated, ce, size);
	fill_stat_cache_info(updated, &st);
	/*
	 * If ignore_valid is not set, we should leave CE_VALID bit
	 * alone.  Otherwise, paths marked with --no-assume-unchanged
	 * (i.e. things to be edited) will reacquire CE_VALID bit
	 * automatically, which is not really what we want.
	 */
	if (!ignore_valid && assume_unchanged &&
	    !(ce->ce_flags & CE_VALID))
		updated->ce_flags &= ~CE_VALID;

	return updated;
}

static void show_file(const char * fmt, const char * name, int in_porcelain,
		      int * first, const char *header_msg)
{
	if (in_porcelain && *first && header_msg) {
		printf("%s\n", header_msg);
		*first = 0;
	}
	printf(fmt, name);
}

int refresh_index(struct index_state *istate, unsigned int flags, const char **pathspec,
		  char *seen, const char *header_msg)
{
	int i;
	int has_errors = 0;
	int really = (flags & REFRESH_REALLY) != 0;
	int allow_unmerged = (flags & REFRESH_UNMERGED) != 0;
	int quiet = (flags & REFRESH_QUIET) != 0;
	int not_new = (flags & REFRESH_IGNORE_MISSING) != 0;
	int ignore_submodules = (flags & REFRESH_IGNORE_SUBMODULES) != 0;
	int first = 1;
	int in_porcelain = (flags & REFRESH_IN_PORCELAIN);
	unsigned int options = really ? CE_MATCH_IGNORE_VALID : 0;
	const char *modified_fmt;
	const char *deleted_fmt;
	const char *typechange_fmt;
	const char *added_fmt;
	const char *unmerged_fmt;

	modified_fmt = (in_porcelain ? "M\t%s\n" : "%s: needs update\n");
	deleted_fmt = (in_porcelain ? "D\t%s\n" : "%s: needs update\n");
	typechange_fmt = (in_porcelain ? "T\t%s\n" : "%s needs update\n");
	added_fmt = (in_porcelain ? "A\t%s\n" : "%s needs update\n");
	unmerged_fmt = (in_porcelain ? "U\t%s\n" : "%s: needs merge\n");
	for (i = 0; i < istate->cache_nr; i++) {
		struct cache_entry *ce, *new;
		int cache_errno = 0;
		int changed = 0;
		int filtered = 0;

		ce = istate->cache[i];
		if (ignore_submodules && S_ISGITLINK(ce->ce_mode))
			continue;

		if (pathspec &&
<<<<<<< HEAD
		    !match_pathspec(pathspec, ce->name, ce_namelen(ce), 0, seen))
=======
		    !match_pathspec(pathspec, ce->name, strlen(ce->name), 0, seen))
>>>>>>> b60e188c
			filtered = 1;

		if (ce_stage(ce)) {
			while ((i < istate->cache_nr) &&
			       ! strcmp(istate->cache[i]->name, ce->name))
				i++;
			i--;
			if (allow_unmerged)
				continue;
			if (!filtered)
				show_file(unmerged_fmt, ce->name, in_porcelain,
					  &first, header_msg);
			has_errors = 1;
			continue;
		}

		if (filtered)
			continue;

		new = refresh_cache_ent(istate, ce, options, &cache_errno, &changed);
		if (new == ce)
			continue;
		if (!new) {
			const char *fmt;

			if (not_new && cache_errno == ENOENT)
				continue;
			if (really && cache_errno == EINVAL) {
				/* If we are doing --really-refresh that
				 * means the index is not valid anymore.
				 */
				ce->ce_flags &= ~CE_VALID;
				istate->cache_changed = 1;
			}
			if (quiet)
				continue;

			if (cache_errno == ENOENT)
				fmt = deleted_fmt;
			else if (ce->ce_flags & CE_INTENT_TO_ADD)
				fmt = added_fmt; /* must be before other checks */
			else if (changed & TYPE_CHANGED)
				fmt = typechange_fmt;
			else
				fmt = modified_fmt;
			show_file(fmt,
				  ce->name, in_porcelain, &first, header_msg);
			has_errors = 1;
			continue;
		}

		replace_index_entry(istate, i, new);
	}
	return has_errors;
}

static struct cache_entry *refresh_cache_entry(struct cache_entry *ce, int really)
{
	return refresh_cache_ent(&the_index, ce, really, NULL, NULL);
}


/*****************************************************************
 * Index File I/O
 *****************************************************************/

#define INDEX_FORMAT_DEFAULT 3

/*
 * dev/ino/uid/gid/size are also just tracked to the low 32 bits
 * Again - this is just a (very strong in practice) heuristic that
 * the inode hasn't changed.
 *
 * We save the fields in big-endian order to allow using the
 * index file over NFS transparently.
 */
struct ondisk_cache_entry {
	struct cache_time ctime;
	struct cache_time mtime;
	unsigned int dev;
	unsigned int ino;
	unsigned int mode;
	unsigned int uid;
	unsigned int gid;
	unsigned int size;
	unsigned char sha1[20];
	unsigned short flags;
	char name[FLEX_ARRAY]; /* more */
};

/*
 * This struct is used when CE_EXTENDED bit is 1
 * The struct must match ondisk_cache_entry exactly from
 * ctime till flags
 */
struct ondisk_cache_entry_extended {
	struct cache_time ctime;
	struct cache_time mtime;
	unsigned int dev;
	unsigned int ino;
	unsigned int mode;
	unsigned int uid;
	unsigned int gid;
	unsigned int size;
	unsigned char sha1[20];
	unsigned short flags;
	unsigned short flags2;
	char name[FLEX_ARRAY]; /* more */
};

/* These are only used for v3 or lower */
#define align_flex_name(STRUCT,len) ((offsetof(struct STRUCT,name) + (len) + 8) & ~7)
#define ondisk_cache_entry_size(len) align_flex_name(ondisk_cache_entry,len)
#define ondisk_cache_entry_extended_size(len) align_flex_name(ondisk_cache_entry_extended,len)
#define ondisk_ce_size(ce) (((ce)->ce_flags & CE_EXTENDED) ? \
			    ondisk_cache_entry_extended_size(ce_namelen(ce)) : \
			    ondisk_cache_entry_size(ce_namelen(ce)))

static int verify_hdr(struct cache_header *hdr, unsigned long size)
{
	git_SHA_CTX c;
	unsigned char sha1[20];
	int hdr_version;

	if (hdr->hdr_signature != htonl(CACHE_SIGNATURE))
		return error("bad signature");
	hdr_version = ntohl(hdr->hdr_version);
	if (hdr_version < 2 || 4 < hdr_version)
		return error("bad index version %d", hdr_version);
	git_SHA1_Init(&c);
	git_SHA1_Update(&c, hdr, size - 20);
	git_SHA1_Final(sha1, &c);
	if (hashcmp(sha1, (unsigned char *)hdr + size - 20))
		return error("bad index file sha1 signature");
	return 0;
}

static int read_index_extension(struct index_state *istate,
				const char *ext, void *data, unsigned long sz)
{
	switch (CACHE_EXT(ext)) {
	case CACHE_EXT_TREE:
		istate->cache_tree = cache_tree_read(data, sz);
		break;
	case CACHE_EXT_RESOLVE_UNDO:
		istate->resolve_undo = resolve_undo_read(data, sz);
		break;
	default:
		if (*ext < 'A' || 'Z' < *ext)
			return error("index uses %.4s extension, which we do not understand",
				     ext);
		fprintf(stderr, "ignoring %.4s extension\n", ext);
		break;
	}
	return 0;
}

int read_index(struct index_state *istate)
{
	return read_index_from(istate, get_index_file());
}

#ifndef NEEDS_ALIGNED_ACCESS
#define ntoh_s(var) ntohs(var)
#define ntoh_l(var) ntohl(var)
#else
static inline uint16_t ntoh_s_force_align(void *p)
{
	uint16_t x;
	memcpy(&x, p, sizeof(x));
	return ntohs(x);
}
static inline uint32_t ntoh_l_force_align(void *p)
{
	uint32_t x;
	memcpy(&x, p, sizeof(x));
	return ntohl(x);
}
#define ntoh_s(var) ntoh_s_force_align(&(var))
#define ntoh_l(var) ntoh_l_force_align(&(var))
#endif

static struct cache_entry *cache_entry_from_ondisk(struct ondisk_cache_entry *ondisk,
						   unsigned int flags,
						   const char *name,
						   size_t len)
{
	struct cache_entry *ce = xmalloc(cache_entry_size(len));

	ce->ce_ctime.sec = ntoh_l(ondisk->ctime.sec);
	ce->ce_mtime.sec = ntoh_l(ondisk->mtime.sec);
	ce->ce_ctime.nsec = ntoh_l(ondisk->ctime.nsec);
	ce->ce_mtime.nsec = ntoh_l(ondisk->mtime.nsec);
	ce->ce_dev   = ntoh_l(ondisk->dev);
	ce->ce_ino   = ntoh_l(ondisk->ino);
	ce->ce_mode  = ntoh_l(ondisk->mode);
	ce->ce_uid   = ntoh_l(ondisk->uid);
	ce->ce_gid   = ntoh_l(ondisk->gid);
	ce->ce_size  = ntoh_l(ondisk->size);
<<<<<<< HEAD
	ce->ce_flags = flags;
=======
	ce->ce_flags = flags & ~CE_NAMEMASK;
	ce->ce_namelen = len;
>>>>>>> b60e188c
	hashcpy(ce->sha1, ondisk->sha1);
	memcpy(ce->name, name, len);
	ce->name[len] = '\0';
	return ce;
}

/*
 * Adjacent cache entries tend to share the leading paths, so it makes
 * sense to only store the differences in later entries.  In the v4
 * on-disk format of the index, each on-disk cache entry stores the
 * number of bytes to be stripped from the end of the previous name,
 * and the bytes to append to the result, to come up with its name.
 */
static unsigned long expand_name_field(struct strbuf *name, const char *cp_)
{
	const unsigned char *ep, *cp = (const unsigned char *)cp_;
	size_t len = decode_varint(&cp);

	if (name->len < len)
		die("malformed name field in the index");
	strbuf_remove(name, name->len - len, len);
	for (ep = cp; *ep; ep++)
		; /* find the end */
	strbuf_add(name, cp, ep - cp);
	return (const char *)ep + 1 - cp_;
}

static struct cache_entry *create_from_disk(struct ondisk_cache_entry *ondisk,
					    unsigned long *ent_size,
					    struct strbuf *previous_name)
{
	struct cache_entry *ce;
	size_t len;
	const char *name;
	unsigned int flags;

	/* On-disk flags are just 16 bits */
	flags = ntoh_s(ondisk->flags);
	len = flags & CE_NAMEMASK;

	if (flags & CE_EXTENDED) {
		struct ondisk_cache_entry_extended *ondisk2;
		int extended_flags;
		ondisk2 = (struct ondisk_cache_entry_extended *)ondisk;
		extended_flags = ntoh_s(ondisk2->flags2) << 16;
		/* We do not yet understand any bit out of CE_EXTENDED_FLAGS */
		if (extended_flags & ~CE_EXTENDED_FLAGS)
			die("Unknown index entry format %08x", extended_flags);
		flags |= extended_flags;
		name = ondisk2->name;
	}
	else
		name = ondisk->name;

	if (!previous_name) {
		/* v3 and earlier */
		if (len == CE_NAMEMASK)
			len = strlen(name);
		ce = cache_entry_from_ondisk(ondisk, flags, name, len);

		*ent_size = ondisk_ce_size(ce);
	} else {
		unsigned long consumed;
		consumed = expand_name_field(previous_name, name);
		ce = cache_entry_from_ondisk(ondisk, flags,
					     previous_name->buf,
					     previous_name->len);

		*ent_size = (name - ((char *)ondisk)) + consumed;
	}
	return ce;
}

/* remember to discard_cache() before reading a different cache! */
int read_index_from(struct index_state *istate, const char *path)
{
	int fd, i;
	struct stat st;
	unsigned long src_offset;
	struct cache_header *hdr;
	void *mmap;
	size_t mmap_size;
	struct strbuf previous_name_buf = STRBUF_INIT, *previous_name;

	errno = EBUSY;
	if (istate->initialized)
		return istate->cache_nr;

	errno = ENOENT;
	istate->timestamp.sec = 0;
	istate->timestamp.nsec = 0;
	fd = open(path, O_RDONLY);
	if (fd < 0) {
		if (errno == ENOENT)
			return 0;
		die_errno("index file open failed");
	}

	if (fstat(fd, &st))
		die_errno("cannot stat the open index");

	errno = EINVAL;
	mmap_size = xsize_t(st.st_size);
	if (mmap_size < sizeof(struct cache_header) + 20)
		die("index file smaller than expected");

	mmap = xmmap(NULL, mmap_size, PROT_READ | PROT_WRITE, MAP_PRIVATE, fd, 0);
	close(fd);
	if (mmap == MAP_FAILED)
		die_errno("unable to map index file");

	hdr = mmap;
	if (verify_hdr(hdr, mmap_size) < 0)
		goto unmap;

	istate->version = ntohl(hdr->hdr_version);
	istate->cache_nr = ntohl(hdr->hdr_entries);
	istate->cache_alloc = alloc_nr(istate->cache_nr);
	istate->cache = xcalloc(istate->cache_alloc, sizeof(struct cache_entry *));
	istate->initialized = 1;

	if (istate->version == 4)
		previous_name = &previous_name_buf;
	else
		previous_name = NULL;

	src_offset = sizeof(*hdr);
	for (i = 0; i < istate->cache_nr; i++) {
		struct ondisk_cache_entry *disk_ce;
		struct cache_entry *ce;
		unsigned long consumed;

		disk_ce = (struct ondisk_cache_entry *)((char *)mmap + src_offset);
		ce = create_from_disk(disk_ce, &consumed, previous_name);
		set_index_entry(istate, i, ce);

		src_offset += consumed;
	}
	strbuf_release(&previous_name_buf);
	istate->timestamp.sec = st.st_mtime;
	istate->timestamp.nsec = ST_MTIME_NSEC(st);

	while (src_offset <= mmap_size - 20 - 8) {
		/* After an array of active_nr index entries,
		 * there can be arbitrary number of extended
		 * sections, each of which is prefixed with
		 * extension name (4-byte) and section length
		 * in 4-byte network byte order.
		 */
		uint32_t extsize;
		memcpy(&extsize, (char *)mmap + src_offset + 4, 4);
		extsize = ntohl(extsize);
		if (read_index_extension(istate,
					 (const char *) mmap + src_offset,
					 (char *) mmap + src_offset + 8,
					 extsize) < 0)
			goto unmap;
		src_offset += 8;
		src_offset += extsize;
	}
	munmap(mmap, mmap_size);
	return istate->cache_nr;

unmap:
	munmap(mmap, mmap_size);
	errno = EINVAL;
	die("index file corrupt");
}

int is_index_unborn(struct index_state *istate)
{
	return (!istate->cache_nr && !istate->timestamp.sec);
}

int discard_index(struct index_state *istate)
{
	int i;

	for (i = 0; i < istate->cache_nr; i++)
		free(istate->cache[i]);
	resolve_undo_clear_index(istate);
	istate->cache_nr = 0;
	istate->cache_changed = 0;
	istate->timestamp.sec = 0;
	istate->timestamp.nsec = 0;
	istate->name_hash_initialized = 0;
	free_hash(&istate->name_hash);
	cache_tree_free(&(istate->cache_tree));
	istate->initialized = 0;

	/* no need to throw away allocated active_cache */
	return 0;
}

int unmerged_index(const struct index_state *istate)
{
	int i;
	for (i = 0; i < istate->cache_nr; i++) {
		if (ce_stage(istate->cache[i]))
			return 1;
	}
	return 0;
}

#define WRITE_BUFFER_SIZE 8192
static unsigned char write_buffer[WRITE_BUFFER_SIZE];
static unsigned long write_buffer_len;

static int ce_write_flush(git_SHA_CTX *context, int fd)
{
	unsigned int buffered = write_buffer_len;
	if (buffered) {
		git_SHA1_Update(context, write_buffer, buffered);
		if (write_in_full(fd, write_buffer, buffered) != buffered)
			return -1;
		write_buffer_len = 0;
	}
	return 0;
}

static int ce_write(git_SHA_CTX *context, int fd, void *data, unsigned int len)
{
	while (len) {
		unsigned int buffered = write_buffer_len;
		unsigned int partial = WRITE_BUFFER_SIZE - buffered;
		if (partial > len)
			partial = len;
		memcpy(write_buffer + buffered, data, partial);
		buffered += partial;
		if (buffered == WRITE_BUFFER_SIZE) {
			write_buffer_len = buffered;
			if (ce_write_flush(context, fd))
				return -1;
			buffered = 0;
		}
		write_buffer_len = buffered;
		len -= partial;
		data = (char *) data + partial;
	}
	return 0;
}

static int write_index_ext_header(git_SHA_CTX *context, int fd,
				  unsigned int ext, unsigned int sz)
{
	ext = htonl(ext);
	sz = htonl(sz);
	return ((ce_write(context, fd, &ext, 4) < 0) ||
		(ce_write(context, fd, &sz, 4) < 0)) ? -1 : 0;
}

static int ce_flush(git_SHA_CTX *context, int fd)
{
	unsigned int left = write_buffer_len;

	if (left) {
		write_buffer_len = 0;
		git_SHA1_Update(context, write_buffer, left);
	}

	/* Flush first if not enough space for SHA1 signature */
	if (left + 20 > WRITE_BUFFER_SIZE) {
		if (write_in_full(fd, write_buffer, left) != left)
			return -1;
		left = 0;
	}

	/* Append the SHA1 signature at the end */
	git_SHA1_Final(write_buffer + left, context);
	left += 20;
	return (write_in_full(fd, write_buffer, left) != left) ? -1 : 0;
}

static void ce_smudge_racily_clean_entry(struct cache_entry *ce)
{
	/*
	 * The only thing we care about in this function is to smudge the
	 * falsely clean entry due to touch-update-touch race, so we leave
	 * everything else as they are.  We are called for entries whose
	 * ce_mtime match the index file mtime.
	 *
	 * Note that this actually does not do much for gitlinks, for
	 * which ce_match_stat_basic() always goes to the actual
	 * contents.  The caller checks with is_racy_timestamp() which
	 * always says "no" for gitlinks, so we are not called for them ;-)
	 */
	struct stat st;

	if (lstat(ce->name, &st) < 0)
		return;
	if (ce_match_stat_basic(ce, &st))
		return;
	if (ce_modified_check_fs(ce, &st)) {
		/* This is "racily clean"; smudge it.  Note that this
		 * is a tricky code.  At first glance, it may appear
		 * that it can break with this sequence:
		 *
		 * $ echo xyzzy >frotz
		 * $ git-update-index --add frotz
		 * $ : >frotz
		 * $ sleep 3
		 * $ echo filfre >nitfol
		 * $ git-update-index --add nitfol
		 *
		 * but it does not.  When the second update-index runs,
		 * it notices that the entry "frotz" has the same timestamp
		 * as index, and if we were to smudge it by resetting its
		 * size to zero here, then the object name recorded
		 * in index is the 6-byte file but the cached stat information
		 * becomes zero --- which would then match what we would
		 * obtain from the filesystem next time we stat("frotz").
		 *
		 * However, the second update-index, before calling
		 * this function, notices that the cached size is 6
		 * bytes and what is on the filesystem is an empty
		 * file, and never calls us, so the cached size information
		 * for "frotz" stays 6 which does not match the filesystem.
		 */
		ce->ce_size = 0;
	}
}

/* Copy miscellaneous fields but not the name */
static char *copy_cache_entry_to_ondisk(struct ondisk_cache_entry *ondisk,
				       struct cache_entry *ce)
{
<<<<<<< HEAD
=======
	short flags;

>>>>>>> b60e188c
	ondisk->ctime.sec = htonl(ce->ce_ctime.sec);
	ondisk->mtime.sec = htonl(ce->ce_mtime.sec);
	ondisk->ctime.nsec = htonl(ce->ce_ctime.nsec);
	ondisk->mtime.nsec = htonl(ce->ce_mtime.nsec);
	ondisk->dev  = htonl(ce->ce_dev);
	ondisk->ino  = htonl(ce->ce_ino);
	ondisk->mode = htonl(ce->ce_mode);
	ondisk->uid  = htonl(ce->ce_uid);
	ondisk->gid  = htonl(ce->ce_gid);
	ondisk->size = htonl(ce->ce_size);
	hashcpy(ondisk->sha1, ce->sha1);

	flags = ce->ce_flags;
	flags |= (ce_namelen(ce) >= CE_NAMEMASK ? CE_NAMEMASK : ce_namelen(ce));
	ondisk->flags = htons(flags);
	if (ce->ce_flags & CE_EXTENDED) {
		struct ondisk_cache_entry_extended *ondisk2;
		ondisk2 = (struct ondisk_cache_entry_extended *)ondisk;
		ondisk2->flags2 = htons((ce->ce_flags & CE_EXTENDED_FLAGS) >> 16);
		return ondisk2->name;
	}
	else {
		return ondisk->name;
	}
}
<<<<<<< HEAD

static int ce_write_entry(git_SHA_CTX *c, int fd, struct cache_entry *ce,
			  struct strbuf *previous_name)
{
	int size;
	struct ondisk_cache_entry *ondisk;
	char *name;
	int result;

	if (!previous_name) {
		size = ondisk_ce_size(ce);
		ondisk = xcalloc(1, size);
		name = copy_cache_entry_to_ondisk(ondisk, ce);
		memcpy(name, ce->name, ce_namelen(ce));
	} else {
		int common, to_remove, prefix_size;
		unsigned char to_remove_vi[16];
		for (common = 0;
		     (ce->name[common] &&
		      common < previous_name->len &&
		      ce->name[common] == previous_name->buf[common]);
		     common++)
			; /* still matching */
		to_remove = previous_name->len - common;
		prefix_size = encode_varint(to_remove, to_remove_vi);

		if (ce->ce_flags & CE_EXTENDED)
			size = offsetof(struct ondisk_cache_entry_extended, name);
		else
			size = offsetof(struct ondisk_cache_entry, name);
		size += prefix_size + (ce_namelen(ce) - common + 1);

		ondisk = xcalloc(1, size);
		name = copy_cache_entry_to_ondisk(ondisk, ce);
		memcpy(name, to_remove_vi, prefix_size);
		memcpy(name + prefix_size, ce->name + common, ce_namelen(ce) - common);

		strbuf_splice(previous_name, common, to_remove,
			      ce->name + common, ce_namelen(ce) - common);
	}

	result = ce_write(c, fd, ondisk, size);
	free(ondisk);
	return result;
}

static int has_racy_timestamp(struct index_state *istate)
{
	int entries = istate->cache_nr;
	int i;

=======

static int ce_write_entry(git_SHA_CTX *c, int fd, struct cache_entry *ce,
			  struct strbuf *previous_name)
{
	int size;
	struct ondisk_cache_entry *ondisk;
	char *name;
	int result;

	if (!previous_name) {
		size = ondisk_ce_size(ce);
		ondisk = xcalloc(1, size);
		name = copy_cache_entry_to_ondisk(ondisk, ce);
		memcpy(name, ce->name, ce_namelen(ce));
	} else {
		int common, to_remove, prefix_size;
		unsigned char to_remove_vi[16];
		for (common = 0;
		     (ce->name[common] &&
		      common < previous_name->len &&
		      ce->name[common] == previous_name->buf[common]);
		     common++)
			; /* still matching */
		to_remove = previous_name->len - common;
		prefix_size = encode_varint(to_remove, to_remove_vi);

		if (ce->ce_flags & CE_EXTENDED)
			size = offsetof(struct ondisk_cache_entry_extended, name);
		else
			size = offsetof(struct ondisk_cache_entry, name);
		size += prefix_size + (ce_namelen(ce) - common + 1);

		ondisk = xcalloc(1, size);
		name = copy_cache_entry_to_ondisk(ondisk, ce);
		memcpy(name, to_remove_vi, prefix_size);
		memcpy(name + prefix_size, ce->name + common, ce_namelen(ce) - common);

		strbuf_splice(previous_name, common, to_remove,
			      ce->name + common, ce_namelen(ce) - common);
	}

	result = ce_write(c, fd, ondisk, size);
	free(ondisk);
	return result;
}

static int has_racy_timestamp(struct index_state *istate)
{
	int entries = istate->cache_nr;
	int i;

>>>>>>> b60e188c
	for (i = 0; i < entries; i++) {
		struct cache_entry *ce = istate->cache[i];
		if (is_racy_timestamp(istate, ce))
			return 1;
	}
	return 0;
}

/*
 * Opportunisticly update the index but do not complain if we can't
 */
void update_index_if_able(struct index_state *istate, struct lock_file *lockfile)
{
	if ((istate->cache_changed || has_racy_timestamp(istate)) &&
	    !write_index(istate, lockfile->fd))
		commit_locked_index(lockfile);
	else
		rollback_lock_file(lockfile);
}

int write_index(struct index_state *istate, int newfd)
{
	git_SHA_CTX c;
	struct cache_header hdr;
	int i, err, removed, extended, hdr_version;
	struct cache_entry **cache = istate->cache;
	int entries = istate->cache_nr;
	struct stat st;
	struct strbuf previous_name_buf = STRBUF_INIT, *previous_name;

	for (i = removed = extended = 0; i < entries; i++) {
		if (cache[i]->ce_flags & CE_REMOVE)
			removed++;

		/* reduce extended entries if possible */
		cache[i]->ce_flags &= ~CE_EXTENDED;
		if (cache[i]->ce_flags & CE_EXTENDED_FLAGS) {
			extended++;
			cache[i]->ce_flags |= CE_EXTENDED;
		}
	}

	if (!istate->version)
		istate->version = INDEX_FORMAT_DEFAULT;

	/* demote version 3 to version 2 when the latter suffices */
	if (istate->version == 3 || istate->version == 2)
		istate->version = extended ? 3 : 2;

	hdr_version = istate->version;

	hdr.hdr_signature = htonl(CACHE_SIGNATURE);
	hdr.hdr_version = htonl(hdr_version);
	hdr.hdr_entries = htonl(entries - removed);

	git_SHA1_Init(&c);
	if (ce_write(&c, newfd, &hdr, sizeof(hdr)) < 0)
		return -1;

	previous_name = (hdr_version == 4) ? &previous_name_buf : NULL;
	for (i = 0; i < entries; i++) {
		struct cache_entry *ce = cache[i];
		if (ce->ce_flags & CE_REMOVE)
			continue;
		if (!ce_uptodate(ce) && is_racy_timestamp(istate, ce))
			ce_smudge_racily_clean_entry(ce);
		if (ce_write_entry(&c, newfd, ce, previous_name) < 0)
			return -1;
	}
	strbuf_release(&previous_name_buf);

	/* Write extension data here */
	if (istate->cache_tree) {
		struct strbuf sb = STRBUF_INIT;

		cache_tree_write(&sb, istate->cache_tree);
		err = write_index_ext_header(&c, newfd, CACHE_EXT_TREE, sb.len) < 0
			|| ce_write(&c, newfd, sb.buf, sb.len) < 0;
		strbuf_release(&sb);
		if (err)
			return -1;
	}
	if (istate->resolve_undo) {
		struct strbuf sb = STRBUF_INIT;

		resolve_undo_write(&sb, istate->resolve_undo);
		err = write_index_ext_header(&c, newfd, CACHE_EXT_RESOLVE_UNDO,
					     sb.len) < 0
			|| ce_write(&c, newfd, sb.buf, sb.len) < 0;
		strbuf_release(&sb);
		if (err)
			return -1;
	}

	if (ce_flush(&c, newfd) || fstat(newfd, &st))
		return -1;
	istate->timestamp.sec = (unsigned int)st.st_mtime;
	istate->timestamp.nsec = ST_MTIME_NSEC(st);
	return 0;
}

/*
 * Read the index file that is potentially unmerged into given
 * index_state, dropping any unmerged entries.  Returns true if
 * the index is unmerged.  Callers who want to refuse to work
 * from an unmerged state can call this and check its return value,
 * instead of calling read_cache().
 */
int read_index_unmerged(struct index_state *istate)
{
	int i;
	int unmerged = 0;

	read_index(istate);
	for (i = 0; i < istate->cache_nr; i++) {
		struct cache_entry *ce = istate->cache[i];
		struct cache_entry *new_ce;
		int size, len;

		if (!ce_stage(ce))
			continue;
		unmerged = 1;
		len = ce_namelen(ce);
		size = cache_entry_size(len);
		new_ce = xcalloc(1, size);
		memcpy(new_ce->name, ce->name, len);
		new_ce->ce_flags = create_ce_flags(0) | CE_CONFLICTED;
		new_ce->ce_namelen = len;
		new_ce->ce_mode = ce->ce_mode;
		if (add_index_entry(istate, new_ce, 0))
			return error("%s: cannot drop to stage #0",
				     ce->name);
		i = index_name_pos(istate, new_ce->name, len);
	}
	return unmerged;
}

/*
 * Returns 1 if the path is an "other" path with respect to
 * the index; that is, the path is not mentioned in the index at all,
 * either as a file, a directory with some files in the index,
 * or as an unmerged entry.
 *
 * We helpfully remove a trailing "/" from directories so that
 * the output of read_directory can be used as-is.
 */
int index_name_is_other(const struct index_state *istate, const char *name,
		int namelen)
{
	int pos;
	if (namelen && name[namelen - 1] == '/')
		namelen--;
	pos = index_name_pos(istate, name, namelen);
	if (0 <= pos)
		return 0;	/* exact match */
	pos = -pos - 1;
	if (pos < istate->cache_nr) {
		struct cache_entry *ce = istate->cache[pos];
		if (ce_namelen(ce) == namelen &&
		    !memcmp(ce->name, name, namelen))
			return 0; /* Yup, this one exists unmerged */
	}
	return 1;
}<|MERGE_RESOLUTION|>--- conflicted
+++ resolved
@@ -1128,11 +1128,7 @@
 			continue;
 
 		if (pathspec &&
-<<<<<<< HEAD
 		    !match_pathspec(pathspec, ce->name, ce_namelen(ce), 0, seen))
-=======
-		    !match_pathspec(pathspec, ce->name, strlen(ce->name), 0, seen))
->>>>>>> b60e188c
 			filtered = 1;
 
 		if (ce_stage(ce)) {
@@ -1332,12 +1328,8 @@
 	ce->ce_uid   = ntoh_l(ondisk->uid);
 	ce->ce_gid   = ntoh_l(ondisk->gid);
 	ce->ce_size  = ntoh_l(ondisk->size);
-<<<<<<< HEAD
-	ce->ce_flags = flags;
-=======
 	ce->ce_flags = flags & ~CE_NAMEMASK;
 	ce->ce_namelen = len;
->>>>>>> b60e188c
 	hashcpy(ce->sha1, ondisk->sha1);
 	memcpy(ce->name, name, len);
 	ce->name[len] = '\0';
@@ -1664,11 +1656,8 @@
 static char *copy_cache_entry_to_ondisk(struct ondisk_cache_entry *ondisk,
 				       struct cache_entry *ce)
 {
-<<<<<<< HEAD
-=======
 	short flags;
 
->>>>>>> b60e188c
 	ondisk->ctime.sec = htonl(ce->ce_ctime.sec);
 	ondisk->mtime.sec = htonl(ce->ce_mtime.sec);
 	ondisk->ctime.nsec = htonl(ce->ce_ctime.nsec);
@@ -1694,7 +1683,6 @@
 		return ondisk->name;
 	}
 }
-<<<<<<< HEAD
 
 static int ce_write_entry(git_SHA_CTX *c, int fd, struct cache_entry *ce,
 			  struct strbuf *previous_name)
@@ -1746,59 +1734,6 @@
 	int entries = istate->cache_nr;
 	int i;
 
-=======
-
-static int ce_write_entry(git_SHA_CTX *c, int fd, struct cache_entry *ce,
-			  struct strbuf *previous_name)
-{
-	int size;
-	struct ondisk_cache_entry *ondisk;
-	char *name;
-	int result;
-
-	if (!previous_name) {
-		size = ondisk_ce_size(ce);
-		ondisk = xcalloc(1, size);
-		name = copy_cache_entry_to_ondisk(ondisk, ce);
-		memcpy(name, ce->name, ce_namelen(ce));
-	} else {
-		int common, to_remove, prefix_size;
-		unsigned char to_remove_vi[16];
-		for (common = 0;
-		     (ce->name[common] &&
-		      common < previous_name->len &&
-		      ce->name[common] == previous_name->buf[common]);
-		     common++)
-			; /* still matching */
-		to_remove = previous_name->len - common;
-		prefix_size = encode_varint(to_remove, to_remove_vi);
-
-		if (ce->ce_flags & CE_EXTENDED)
-			size = offsetof(struct ondisk_cache_entry_extended, name);
-		else
-			size = offsetof(struct ondisk_cache_entry, name);
-		size += prefix_size + (ce_namelen(ce) - common + 1);
-
-		ondisk = xcalloc(1, size);
-		name = copy_cache_entry_to_ondisk(ondisk, ce);
-		memcpy(name, to_remove_vi, prefix_size);
-		memcpy(name + prefix_size, ce->name + common, ce_namelen(ce) - common);
-
-		strbuf_splice(previous_name, common, to_remove,
-			      ce->name + common, ce_namelen(ce) - common);
-	}
-
-	result = ce_write(c, fd, ondisk, size);
-	free(ondisk);
-	return result;
-}
-
-static int has_racy_timestamp(struct index_state *istate)
-{
-	int entries = istate->cache_nr;
-	int i;
-
->>>>>>> b60e188c
 	for (i = 0; i < entries; i++) {
 		struct cache_entry *ce = istate->cache[i];
 		if (is_racy_timestamp(istate, ce))
