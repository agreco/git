--- conflicted
+++ resolved
@@ -498,11 +498,7 @@
 	return offset;
 }
 
-<<<<<<< HEAD
-unsigned long pretty_print_commit(enum cmit_fmt fmt, const struct commit *commit, unsigned long len, char *buf, unsigned long space, int abbrev, const char *subject)
-=======
 unsigned long pretty_print_commit(enum cmit_fmt fmt, const struct commit *commit, unsigned long len, char *buf, unsigned long space, int abbrev, const char *subject, const char *after_subject)
->>>>>>> 68563738
 {
 	int hdr = 1, body = 0;
 	unsigned long offset = 0;
@@ -595,8 +591,6 @@
 		buf[offset++] = '\n';
 		if (fmt == CMIT_FMT_ONELINE)
 			break;
-<<<<<<< HEAD
-=======
 		if (after_subject) {
 			int slen = strlen(after_subject);
 			if (slen > space - offset - 1)
@@ -605,7 +599,6 @@
 			offset += slen;
 			after_subject = NULL;
 		}
->>>>>>> 68563738
 		subject = NULL;
 	}
 	while (offset && isspace(buf[offset-1]))
