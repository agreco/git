--- conflicted
+++ resolved
@@ -213,12 +213,7 @@
 
 SCRIPT_SH = \
 	git-bisect.sh git-checkout.sh \
-<<<<<<< HEAD
 	git-clone.sh git-commit.sh \
-	git-ls-remote.sh \
-=======
-	git-clean.sh git-clone.sh git-commit.sh \
->>>>>>> 07f50715
 	git-merge-one-file.sh git-mergetool.sh git-parse-remote.sh \
 	git-pull.sh git-rebase.sh git-rebase--interactive.sh \
 	git-repack.sh git-request-pull.sh \
