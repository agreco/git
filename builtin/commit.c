--- conflicted
+++ resolved
@@ -1389,9 +1389,6 @@
 	git_config(git_commit_config, &s);
 	determine_whence(&s);
 
-<<<<<<< HEAD
-	if (s.use_color == -1)
-		s.use_color = git_use_color_default;
 	if (get_sha1("HEAD", sha1))
 		current_head = NULL;
 	else {
@@ -1401,19 +1398,9 @@
 	}
 	argc = parse_and_validate_options(argc, argv, builtin_commit_usage,
 					  prefix, current_head, &s);
-	if (dry_run) {
-		if (diff_use_color_default == -1)
-			diff_use_color_default = git_use_color_default;
+	if (dry_run)
 		return dry_run_commit(argc, argv, prefix, current_head, &s);
-	}
 	index_file = prepare_index(argc, argv, prefix, current_head, 0);
-=======
-	argc = parse_and_validate_options(argc, argv, builtin_commit_usage,
-					  prefix, &s);
-	if (dry_run)
-		return dry_run_commit(argc, argv, prefix, &s);
-	index_file = prepare_index(argc, argv, prefix, 0);
->>>>>>> c9bfb953
 
 	/* Set up everything for writing the commit object.  This includes
 	   running hooks, writing the trees, and interacting with the user.  */
