--- conflicted
+++ resolved
@@ -221,13 +221,8 @@
 	mv $@+ $@
 
 %.1 %.5 %.7 : %.xml
-<<<<<<< HEAD
-	$(RM) $@
+	$(QUIET_XMLTO)$(RM) $@ && \
 	xmlto -m $(MANPAGE_XSL) $(XMLTO_EXTRA) man $<
-=======
-	$(QUIET_XMLTO)$(RM) $@ && \
-	xmlto -m $(MANPAGE_XSL) man $<
->>>>>>> c6a5ad21
 
 %.xml : %.txt
 	$(QUIET_ASCIIDOC)$(RM) $@+ $@ && \
