/* Extended regular expression matching and search library.
   Copyright (C) 2002, 2003, 2005 Free Software Foundation, Inc.
   This file is part of the GNU C Library.
   Contributed by Isamu Hasegawa <isamu@yamato.ibm.com>.

   The GNU C Library is free software; you can redistribute it and/or
   modify it under the terms of the GNU Lesser General Public
   License as published by the Free Software Foundation; either
   version 2.1 of the License, or (at your option) any later version.

   The GNU C Library is distributed in the hope that it will be useful,
   but WITHOUT ANY WARRANTY; without even the implied warranty of
   MERCHANTABILITY or FITNESS FOR A PARTICULAR PURPOSE.  See the GNU
   Lesser General Public License for more details.

   You should have received a copy of the GNU Lesser General Public
   License along with the GNU C Library; if not, write to the Free
   Software Foundation, Inc., 51 Franklin Street, Fifth Floor, Boston, MA
   02110-1301 USA.  */

#ifdef HAVE_CONFIG_H
#include "config.h"
#endif

/* Make sure noone compiles this code with a C++ compiler.  */
#ifdef __cplusplus
# error "This is C code, use a C compiler"
#endif

#ifdef _LIBC
/* We have to keep the namespace clean.  */
# define regfree(preg) __regfree (preg)
# define regexec(pr, st, nm, pm, ef) __regexec (pr, st, nm, pm, ef)
# define regcomp(preg, pattern, cflags) __regcomp (preg, pattern, cflags)
# define regerror(errcode, preg, errbuf, errbuf_size) \
	__regerror(errcode, preg, errbuf, errbuf_size)
# define re_set_registers(bu, re, nu, st, en) \
	__re_set_registers (bu, re, nu, st, en)
# define re_match_2(bufp, string1, size1, string2, size2, pos, regs, stop) \
	__re_match_2 (bufp, string1, size1, string2, size2, pos, regs, stop)
# define re_match(bufp, string, size, pos, regs) \
	__re_match (bufp, string, size, pos, regs)
# define re_search(bufp, string, size, startpos, range, regs) \
	__re_search (bufp, string, size, startpos, range, regs)
# define re_compile_pattern(pattern, length, bufp) \
	__re_compile_pattern (pattern, length, bufp)
# define re_set_syntax(syntax) __re_set_syntax (syntax)
# define re_search_2(bufp, st1, s1, st2, s2, startpos, range, regs, stop) \
	__re_search_2 (bufp, st1, s1, st2, s2, startpos, range, regs, stop)
# define re_compile_fastmap(bufp) __re_compile_fastmap (bufp)

# include "../locale/localeinfo.h"
#endif

#if defined (_MSC_VER)
#include <stdio.h> /* for size_t */
#endif

/* On some systems, limits.h sets RE_DUP_MAX to a lower value than
   GNU regex allows.  Include it before <regex.h>, which correctly
   #undefs RE_DUP_MAX and sets it to the right value.  */
#include <limits.h>

#ifdef GAWK
#undef alloca
#define alloca alloca_is_bad_you_should_never_use_it
#endif
#include <regex.h>
#include "regex_internal.h"

#include "regex_internal.c"
#ifdef GAWK
#define bool int
#define true (1)
#define false (0)
#endif
#include "regcomp.c"
#include "regexec.c"

/* Binary backward compatibility.  */
#if _LIBC
# include <shlib-compat.h>
# if SHLIB_COMPAT (libc, GLIBC_2_0, GLIBC_2_3)
link_warning (re_max_failures, "the 're_max_failures' variable is obsolete and will go away.")
int re_max_failures = 2000;
<<<<<<< HEAD

typedef const unsigned char *fail_stack_elt_t;

typedef struct
{
  fail_stack_elt_t *stack;
  unsigned size;
  unsigned avail;			/* Offset of next open position.  */
} fail_stack_type;

#define FAIL_STACK_EMPTY()     (fail_stack.avail == 0)
#define FAIL_STACK_PTR_EMPTY() (fail_stack_ptr->avail == 0)
#define FAIL_STACK_FULL()      (fail_stack.avail == fail_stack.size)
#define FAIL_STACK_TOP()       (fail_stack.stack[fail_stack.avail])


/* Initialize `fail_stack'.  Do `return -2' if the alloc fails.  */

#define INIT_FAIL_STACK()						\
  do {									\
    fail_stack.stack = (fail_stack_elt_t *)				\
      REGEX_ALLOCATE (INIT_FAILURE_ALLOC * sizeof (fail_stack_elt_t));	\
									\
    if (fail_stack.stack == NULL)					\
      return -2;							\
									\
    fail_stack.size = INIT_FAILURE_ALLOC;				\
    fail_stack.avail = 0;						\
  } while (0)


/* Double the size of FAIL_STACK, up to approximately `re_max_failures' items.

   Return 1 if succeeds, and 0 if either ran out of memory
   allocating space for it or it was already too large.

   REGEX_REALLOCATE requires `destination' be declared.   */

#define DOUBLE_FAIL_STACK(fail_stack)					\
  ((fail_stack).size > re_max_failures * MAX_FAILURE_ITEMS		\
   ? 0									\
   : ((fail_stack).stack = (fail_stack_elt_t *)				\
	REGEX_REALLOCATE ((fail_stack).stack, 				\
	  (fail_stack).size * sizeof (fail_stack_elt_t),		\
	  ((fail_stack).size << 1) * sizeof (fail_stack_elt_t)),	\
									\
      (fail_stack).stack == NULL					\
      ? 0								\
      : ((fail_stack).size <<= 1, 					\
	 1)))


/* Push PATTERN_OP on FAIL_STACK.

   Return 1 if was able to do so and 0 if ran out of memory allocating
   space to do so.  */
#define PUSH_PATTERN_OP(pattern_op, fail_stack)				\
  ((FAIL_STACK_FULL ()							\
    && !DOUBLE_FAIL_STACK (fail_stack))					\
    ? 0									\
    : ((fail_stack).stack[(fail_stack).avail++] = pattern_op,		\
       1))

/* This pushes an item onto the failure stack.  Must be a four-byte
   value.  Assumes the variable `fail_stack'.  Probably should only
   be called from within `PUSH_FAILURE_POINT'.  */
#define PUSH_FAILURE_ITEM(item)						\
  fail_stack.stack[fail_stack.avail++] = (fail_stack_elt_t) item

/* The complement operation.  Assumes `fail_stack' is nonempty.  */
#define POP_FAILURE_ITEM() fail_stack.stack[--fail_stack.avail]

/* Used to omit pushing failure point id's when we're not debugging.  */
#ifdef DEBUG
#define DEBUG_PUSH PUSH_FAILURE_ITEM
#define DEBUG_POP(item_addr) *(item_addr) = POP_FAILURE_ITEM ()
#else
#define DEBUG_PUSH(item)
#define DEBUG_POP(item_addr)
#endif


/* Push the information about the state we will need
   if we ever fail back to it.

   Requires variables fail_stack, regstart, regend, reg_info, and
   num_regs be declared.  DOUBLE_FAIL_STACK requires `destination' be
   declared.

   Does `return FAILURE_CODE' if runs out of memory.  */

#define PUSH_FAILURE_POINT(pattern_place, string_place, failure_code)	\
  do {									\
    char *destination;							\
    /* Must be int, so when we don't save any registers, the arithmetic	\
       of 0 + -1 isn't done as unsigned.  */				\
    int this_reg;							\
									\
    DEBUG_STATEMENT (failure_id++);					\
    DEBUG_STATEMENT (nfailure_points_pushed++);				\
    DEBUG_PRINT2 ("\nPUSH_FAILURE_POINT #%u:\n", failure_id);		\
    DEBUG_PRINT2 ("  Before push, next avail: %d\n", (fail_stack).avail);\
    DEBUG_PRINT2 ("                     size: %d\n", (fail_stack).size);\
									\
    DEBUG_PRINT2 ("  slots needed: %d\n", NUM_FAILURE_ITEMS);		\
    DEBUG_PRINT2 ("     available: %d\n", REMAINING_AVAIL_SLOTS);	\
									\
    /* Ensure we have enough space allocated for what we will push.  */	\
    while (REMAINING_AVAIL_SLOTS < NUM_FAILURE_ITEMS)			\
      {									\
	if (!DOUBLE_FAIL_STACK (fail_stack))			\
	  return failure_code;						\
									\
	DEBUG_PRINT2 ("\n  Doubled stack; size now: %d\n",		\
		       (fail_stack).size);				\
	DEBUG_PRINT2 ("  slots available: %d\n", REMAINING_AVAIL_SLOTS);\
      }									\
									\
    /* Push the info, starting with the registers.  */			\
    DEBUG_PRINT1 ("\n");						\
									\
    for (this_reg = lowest_active_reg; this_reg <= highest_active_reg;	\
	 this_reg++)							\
      {									\
	DEBUG_PRINT2 ("  Pushing reg: %d\n", this_reg);			\
	DEBUG_STATEMENT (num_regs_pushed++);				\
									\
	DEBUG_PRINT2 ("    start: 0x%x\n", regstart[this_reg]);		\
	PUSH_FAILURE_ITEM (regstart[this_reg]);				\
									\
	DEBUG_PRINT2 ("    end: 0x%x\n", regend[this_reg]);		\
	PUSH_FAILURE_ITEM (regend[this_reg]);				\
									\
	DEBUG_PRINT2 ("    info: 0x%x\n      ", reg_info[this_reg]);	\
	DEBUG_PRINT2 (" match_null=%d",					\
		      REG_MATCH_NULL_STRING_P (reg_info[this_reg]));	\
	DEBUG_PRINT2 (" active=%d", IS_ACTIVE (reg_info[this_reg]));	\
	DEBUG_PRINT2 (" matched_something=%d",				\
		      MATCHED_SOMETHING (reg_info[this_reg]));		\
	DEBUG_PRINT2 (" ever_matched=%d",				\
		      EVER_MATCHED_SOMETHING (reg_info[this_reg]));	\
	DEBUG_PRINT1 ("\n");						\
	PUSH_FAILURE_ITEM (reg_info[this_reg].word);			\
      }									\
									\
    DEBUG_PRINT2 ("  Pushing  low active reg: %d\n", lowest_active_reg);\
    PUSH_FAILURE_ITEM (lowest_active_reg);				\
									\
    DEBUG_PRINT2 ("  Pushing high active reg: %d\n", highest_active_reg);\
    PUSH_FAILURE_ITEM (highest_active_reg);				\
									\
    DEBUG_PRINT2 ("  Pushing pattern 0x%x: ", pattern_place);		\
    DEBUG_PRINT_COMPILED_PATTERN (bufp, pattern_place, pend);		\
    PUSH_FAILURE_ITEM (pattern_place);					\
									\
    DEBUG_PRINT2 ("  Pushing string 0x%x: `", string_place);		\
    DEBUG_PRINT_DOUBLE_STRING (string_place, string1, size1, string2,   \
				 size2);				\
    DEBUG_PRINT1 ("'\n");						\
    PUSH_FAILURE_ITEM (string_place);					\
									\
    DEBUG_PRINT2 ("  Pushing failure id: %u\n", failure_id);		\
    DEBUG_PUSH (failure_id);						\
  } while (0)

/* This is the number of items that are pushed and popped on the stack
   for each register.  */
#define NUM_REG_ITEMS  3

/* Individual items aside from the registers.  */
#ifdef DEBUG
#define NUM_NONREG_ITEMS 5 /* Includes failure point id.  */
#else
#define NUM_NONREG_ITEMS 4
#endif

/* We push at most this many items on the stack.  */
#define MAX_FAILURE_ITEMS ((num_regs - 1) * NUM_REG_ITEMS + NUM_NONREG_ITEMS)

/* We actually push this many items.  */
#define NUM_FAILURE_ITEMS						\
  ((highest_active_reg - lowest_active_reg + 1) * NUM_REG_ITEMS 	\
    + NUM_NONREG_ITEMS)

/* How many items can still be added to the stack without overflowing it.  */
#define REMAINING_AVAIL_SLOTS ((fail_stack).size - (fail_stack).avail)


/* Pops what PUSH_FAIL_STACK pushes.

   We restore into the parameters, all of which should be lvalues:
     STR -- the saved data position.
     PAT -- the saved pattern position.
     LOW_REG, HIGH_REG -- the highest and lowest active registers.
     REGSTART, REGEND -- arrays of string positions.
     REG_INFO -- array of information about each subexpression.

   Also assumes the variables `fail_stack' and (if debugging), `bufp',
   `pend', `string1', `size1', `string2', and `size2'.  */

#define POP_FAILURE_POINT(str, pat, low_reg, high_reg, regstart, regend, reg_info)\
{									\
  DEBUG_STATEMENT (fail_stack_elt_t failure_id;)			\
  int this_reg;								\
  const unsigned char *string_temp;					\
									\
  assert (!FAIL_STACK_EMPTY ());					\
									\
  /* Remove failure points and point to how many regs pushed.  */	\
  DEBUG_PRINT1 ("POP_FAILURE_POINT:\n");				\
  DEBUG_PRINT2 ("  Before pop, next avail: %d\n", fail_stack.avail);	\
  DEBUG_PRINT2 ("                    size: %d\n", fail_stack.size);	\
									\
  assert (fail_stack.avail >= NUM_NONREG_ITEMS);			\
									\
  DEBUG_POP (&failure_id);						\
  DEBUG_PRINT2 ("  Popping failure id: %u\n", failure_id);		\
									\
  /* If the saved string location is NULL, it came from an		\
     on_failure_keep_string_jump opcode, and we want to throw away the	\
     saved NULL, thus retaining our current position in the string.  */	\
  string_temp = POP_FAILURE_ITEM ();					\
  if (string_temp != NULL)						\
    str = (const char *) string_temp;					\
									\
  DEBUG_PRINT2 ("  Popping string 0x%x: `", str);			\
  DEBUG_PRINT_DOUBLE_STRING (str, string1, size1, string2, size2);	\
  DEBUG_PRINT1 ("'\n");							\
									\
  pat = (unsigned char *) POP_FAILURE_ITEM ();				\
  DEBUG_PRINT2 ("  Popping pattern 0x%x: ", pat);			\
  DEBUG_PRINT_COMPILED_PATTERN (bufp, pat, pend);			\
									\
  /* Restore register info.  */						\
  high_reg = (unsigned) POP_FAILURE_ITEM ();				\
  DEBUG_PRINT2 ("  Popping high active reg: %d\n", high_reg);		\
									\
  low_reg = (unsigned) POP_FAILURE_ITEM ();				\
  DEBUG_PRINT2 ("  Popping  low active reg: %d\n", low_reg);		\
									\
  for (this_reg = high_reg; this_reg >= low_reg; this_reg--)		\
    {									\
      DEBUG_PRINT2 ("    Popping reg: %d\n", this_reg);			\
									\
      reg_info[this_reg].word = POP_FAILURE_ITEM ();			\
      DEBUG_PRINT2 ("      info: 0x%x\n", reg_info[this_reg]);		\
									\
      regend[this_reg] = (const char *) POP_FAILURE_ITEM ();		\
      DEBUG_PRINT2 ("      end: 0x%x\n", regend[this_reg]);		\
									\
      regstart[this_reg] = (const char *) POP_FAILURE_ITEM ();		\
      DEBUG_PRINT2 ("      start: 0x%x\n", regstart[this_reg]);		\
    }									\
									\
  DEBUG_STATEMENT (nfailure_points_popped++);				\
} /* POP_FAILURE_POINT */

/* re_compile_fastmap computes a ``fastmap'' for the compiled pattern in
   BUFP.  A fastmap records which of the (1 << BYTEWIDTH) possible
   characters can start a string that matches the pattern.  This fastmap
   is used by re_search to skip quickly over impossible starting points.

   The caller must supply the address of a (1 << BYTEWIDTH)-byte data
   area as BUFP->fastmap.

   We set the `fastmap', `fastmap_accurate', and `can_be_null' fields in
   the pattern buffer.

   Returns 0 if we succeed, -2 if an internal error.   */

int
re_compile_fastmap (bufp)
     struct re_pattern_buffer *bufp;
{
  int j, k;
  fail_stack_type fail_stack;
#ifndef REGEX_MALLOC
  char *destination;
#endif
  /* We don't push any register information onto the failure stack.  */
  unsigned num_regs = 0;

  register char *fastmap = bufp->fastmap;
  unsigned char *pattern = bufp->buffer;
  unsigned long size = bufp->used;
  const unsigned char *p = pattern;
  register unsigned char *pend = pattern + size;

  /* Assume that each path through the pattern can be null until
     proven otherwise.  We set this false at the bottom of switch
     statement, to which we get only if a particular path doesn't
     match the empty string.  */
  boolean path_can_be_null = true;

  /* We aren't doing a `succeed_n' to begin with.  */
  boolean succeed_n_p = false;

  assert (fastmap != NULL && p != NULL);

  INIT_FAIL_STACK ();
  bzero (fastmap, 1 << BYTEWIDTH);  /* Assume nothing's valid.  */
  bufp->fastmap_accurate = 1;	    /* It will be when we're done.  */
  bufp->can_be_null = 0;

  while (p != pend || !FAIL_STACK_EMPTY ())
    {
      if (p == pend)
	{
	  bufp->can_be_null |= path_can_be_null;

	  /* Reset for next path.  */
	  path_can_be_null = true;

	  p = fail_stack.stack[--fail_stack.avail];
	}

      /* We should never be about to go beyond the end of the pattern.  */
      assert (p < pend);

#ifdef SWITCH_ENUM_BUG
      switch ((int) ((re_opcode_t) *p++))
#else
      switch ((re_opcode_t) *p++)
#endif
	{

	/* I guess the idea here is to simply not bother with a fastmap
	   if a backreference is used, since it's too hard to figure out
	   the fastmap for the corresponding group.  Setting
	   `can_be_null' stops `re_search_2' from using the fastmap, so
	   that is all we do.  */
	case duplicate:
	  bufp->can_be_null = 1;
	  return 0;


      /* Following are the cases which match a character.  These end
	 with `break'.  */

	case exactn:
	  fastmap[p[1]] = 1;
	  break;


	case charset:
	  for (j = *p++ * BYTEWIDTH - 1; j >= 0; j--)
	    if (p[j / BYTEWIDTH] & (1 << (j % BYTEWIDTH)))
	      fastmap[j] = 1;
	  break;


	case charset_not:
	  /* Chars beyond end of map must be allowed.  */
	  for (j = *p * BYTEWIDTH; j < (1 << BYTEWIDTH); j++)
	    fastmap[j] = 1;

	  for (j = *p++ * BYTEWIDTH - 1; j >= 0; j--)
	    if (!(p[j / BYTEWIDTH] & (1 << (j % BYTEWIDTH))))
	      fastmap[j] = 1;
	  break;


	case wordchar:
	  for (j = 0; j < (1 << BYTEWIDTH); j++)
	    if (SYNTAX (j) == Sword)
	      fastmap[j] = 1;
	  break;


	case notwordchar:
	  for (j = 0; j < (1 << BYTEWIDTH); j++)
	    if (SYNTAX (j) != Sword)
	      fastmap[j] = 1;
	  break;


	case anychar:
	  /* `.' matches anything ...  */
	  for (j = 0; j < (1 << BYTEWIDTH); j++)
	    fastmap[j] = 1;

	  /* ... except perhaps newline.  */
	  if (!(bufp->syntax & RE_DOT_NEWLINE))
	    fastmap['\n'] = 0;

	  /* Return if we have already set `can_be_null'; if we have,
	     then the fastmap is irrelevant.  Something's wrong here.  */
	  else if (bufp->can_be_null)
	    return 0;

	  /* Otherwise, have to check alternative paths.  */
	  break;


#ifdef emacs
	case syntaxspec:
	  k = *p++;
	  for (j = 0; j < (1 << BYTEWIDTH); j++)
	    if (SYNTAX (j) == (enum syntaxcode) k)
	      fastmap[j] = 1;
	  break;


	case notsyntaxspec:
	  k = *p++;
	  for (j = 0; j < (1 << BYTEWIDTH); j++)
	    if (SYNTAX (j) != (enum syntaxcode) k)
	      fastmap[j] = 1;
	  break;


      /* All cases after this match the empty string.  These end with
	 `continue'.  */


	case before_dot:
	case at_dot:
	case after_dot:
	  continue;
#endif /* not emacs */


	case no_op:
	case begline:
	case endline:
	case begbuf:
	case endbuf:
	case wordbound:
	case notwordbound:
	case wordbeg:
	case wordend:
	case push_dummy_failure:
	  continue;


	case jump_n:
	case pop_failure_jump:
	case maybe_pop_jump:
	case jump:
	case jump_past_alt:
	case dummy_failure_jump:
	  EXTRACT_NUMBER_AND_INCR (j, p);
	  p += j;
	  if (j > 0)
	    continue;

	  /* Jump backward implies we just went through the body of a
	     loop and matched nothing.  Opcode jumped to should be
	     `on_failure_jump' or `succeed_n'.  Just treat it like an
	     ordinary jump.  For a * loop, it has pushed its failure
	     point already; if so, discard that as redundant.  */
	  if ((re_opcode_t) *p != on_failure_jump
	      && (re_opcode_t) *p != succeed_n)
	    continue;

	  p++;
	  EXTRACT_NUMBER_AND_INCR (j, p);
	  p += j;

	  /* If what's on the stack is where we are now, pop it.  */
	  if (!FAIL_STACK_EMPTY ()
	      && fail_stack.stack[fail_stack.avail - 1] == p)
	    fail_stack.avail--;

	  continue;


	case on_failure_jump:
	case on_failure_keep_string_jump:
	handle_on_failure_jump:
	  EXTRACT_NUMBER_AND_INCR (j, p);

	  /* For some patterns, e.g., `(a?)?', `p+j' here points to the
	     end of the pattern.  We don't want to push such a point,
	     since when we restore it above, entering the switch will
	     increment `p' past the end of the pattern.  We don't need
	     to push such a point since we obviously won't find any more
	     fastmap entries beyond `pend'.  Such a pattern can match
	     the null string, though.  */
	  if (p + j < pend)
	    {
	      if (!PUSH_PATTERN_OP (p + j, fail_stack))
		return -2;
	    }
	  else
	    bufp->can_be_null = 1;

	  if (succeed_n_p)
	    {
	      EXTRACT_NUMBER_AND_INCR (k, p);	/* Skip the n.  */
	      succeed_n_p = false;
	    }

	  continue;


	case succeed_n:
	  /* Get to the number of times to succeed.  */
	  p += 2;

	  /* Increment p past the n for when k != 0.  */
	  EXTRACT_NUMBER_AND_INCR (k, p);
	  if (k == 0)
	    {
	      p -= 4;
	      succeed_n_p = true;  /* Spaghetti code alert.  */
	      goto handle_on_failure_jump;
	    }
	  continue;


	case set_number_at:
	  p += 4;
	  continue;


	case start_memory:
	case stop_memory:
	  p += 2;
	  continue;


	default:
	  abort (); /* We have listed all the cases.  */
	} /* switch *p++ */

      /* Getting here means we have found the possible starting
	 characters for one path of the pattern -- and that the empty
	 string does not match.  We need not follow this path further.
	 Instead, look at the next alternative (remembered on the
	 stack), or quit if no more.  The test at the top of the loop
	 does these things.  */
      path_can_be_null = false;
      p = pend;
    } /* while p */

  /* Set `can_be_null' for the last path (also the first path, if the
     pattern is empty).  */
  bufp->can_be_null |= path_can_be_null;
  return 0;
} /* re_compile_fastmap */

/* Set REGS to hold NUM_REGS registers, storing them in STARTS and
   ENDS.  Subsequent matches using PATTERN_BUFFER and REGS will use
   this memory for recording register information.  STARTS and ENDS
   must be allocated using the malloc library routine, and must each
   be at least NUM_REGS * sizeof (regoff_t) bytes long.

   If NUM_REGS == 0, then subsequent matches should allocate their own
   register data.

   Unless this function is called, the first search or match using
   PATTERN_BUFFER will allocate its own register data, without
   freeing the old data.  */

void
re_set_registers (bufp, regs, num_regs, starts, ends)
    struct re_pattern_buffer *bufp;
    struct re_registers *regs;
    unsigned num_regs;
    regoff_t *starts, *ends;
{
  if (num_regs)
    {
      bufp->regs_allocated = REGS_REALLOCATE;
      regs->num_regs = num_regs;
      regs->start = starts;
      regs->end = ends;
    }
  else
    {
      bufp->regs_allocated = REGS_UNALLOCATED;
      regs->num_regs = 0;
      regs->start = regs->end = (regoff_t *) 0;
    }
}

/* Searching routines.  */

/* Like re_search_2, below, but only one string is specified, and
   doesn't let you say where to stop matching. */

int
re_search (bufp, string, size, startpos, range, regs)
     struct re_pattern_buffer *bufp;
     const char *string;
     int size, startpos, range;
     struct re_registers *regs;
{
  return re_search_2 (bufp, NULL, 0, string, size, startpos, range,
		      regs, size);
}


/* Using the compiled pattern in BUFP->buffer, first tries to match the
   virtual concatenation of STRING1 and STRING2, starting first at index
   STARTPOS, then at STARTPOS + 1, and so on.

   STRING1 and STRING2 have length SIZE1 and SIZE2, respectively.

   RANGE is how far to scan while trying to match.  RANGE = 0 means try
   only at STARTPOS; in general, the last start tried is STARTPOS +
   RANGE.

   In REGS, return the indices of the virtual concatenation of STRING1
   and STRING2 that matched the entire BUFP->buffer and its contained
   subexpressions.

   Do not consider matching one past the index STOP in the virtual
   concatenation of STRING1 and STRING2.

   We return either the position in the strings at which the match was
   found, -1 if no match, or -2 if error (such as failure
   stack overflow).  */

int
re_search_2 (bufp, string1, size1, string2, size2, startpos, range, regs, stop)
     struct re_pattern_buffer *bufp;
     const char *string1, *string2;
     int size1, size2;
     int startpos;
     int range;
     struct re_registers *regs;
     int stop;
{
  int val;
  register char *fastmap = bufp->fastmap;
  register char *translate = bufp->translate;
  int total_size = size1 + size2;
  int endpos = startpos + range;

  /* Check for out-of-range STARTPOS.  */
  if (startpos < 0 || startpos > total_size)
    return -1;

  /* Fix up RANGE if it might eventually take us outside
     the virtual concatenation of STRING1 and STRING2.  */
  if (endpos < -1)
    range = -1 - startpos;
  else if (endpos > total_size)
    range = total_size - startpos;

  /* If the search isn't to be a backwards one, don't waste time in a
     search for a pattern that must be anchored.  */
  if (bufp->used > 0 && (re_opcode_t) bufp->buffer[0] == begbuf && range > 0)
    {
      if (startpos > 0)
	return -1;
      else
	range = 1;
    }

  /* Update the fastmap now if not correct already.  */
  if (fastmap && !bufp->fastmap_accurate)
    if (re_compile_fastmap (bufp) == -2)
      return -2;

  /* Loop through the string, looking for a place to start matching.  */
  for (;;)
    {
      /* If a fastmap is supplied, skip quickly over characters that
	 cannot be the start of a match.  If the pattern can match the
	 null string, however, we don't need to skip characters; we want
	 the first null string.  */
      if (fastmap && startpos < total_size && !bufp->can_be_null)
	{
	  if (range > 0)	/* Searching forwards.  */
	    {
	      register const char *d;
	      register int lim = 0;
	      int irange = range;

	      if (startpos < size1 && startpos + range >= size1)
		lim = range - (size1 - startpos);

	      d = (startpos >= size1 ? string2 - size1 : string1) + startpos;

	      /* Written out as an if-else to avoid testing `translate'
		 inside the loop.  */
	      if (translate)
		while (range > lim
		       && !fastmap[(unsigned char)
				   translate[(unsigned char) *d++]])
		  range--;
	      else
		while (range > lim && !fastmap[(unsigned char) *d++])
		  range--;

	      startpos += irange - range;
	    }
	  else				/* Searching backwards.  */
	    {
	      register char c = (size1 == 0 || startpos >= size1
				 ? string2[startpos - size1]
				 : string1[startpos]);

	      if (!fastmap[(unsigned char) TRANSLATE (c)])
		goto advance;
	    }
	}

      /* If can't match the null string, and that's all we have left, fail.  */
      if (range >= 0 && startpos == total_size && fastmap
	  && !bufp->can_be_null)
	return -1;

      val = re_match_2 (bufp, string1, size1, string2, size2,
			startpos, regs, stop);
      if (val >= 0)
	return startpos;

      if (val == -2)
	return -2;

    advance:
      if (!range)
	break;
      else if (range > 0)
	{
	  range--;
	  startpos++;
	}
      else
	{
	  range++;
	  startpos--;
	}
    }
  return -1;
} /* re_search_2 */

/* Declarations and macros for re_match_2.  */

static int bcmp_translate ();
static boolean alt_match_null_string_p (),
	       common_op_match_null_string_p (),
	       group_match_null_string_p ();

/* Structure for per-register (a.k.a. per-group) information.
   This must not be longer than one word, because we push this value
   onto the failure stack.  Other register information, such as the
   starting and ending positions (which are addresses), and the list of
   inner groups (which is a bits list) are maintained in separate
   variables.

   We are making a (strictly speaking) nonportable assumption here: that
   the compiler will pack our bit fields into something that fits into
   the type of `word', i.e., is something that fits into one item on the
   failure stack.  */
typedef union
{
  fail_stack_elt_t word;
  struct
  {
      /* This field is one if this group can match the empty string,
	 zero if not.  If not yet determined,  `MATCH_NULL_UNSET_VALUE'.  */
#define MATCH_NULL_UNSET_VALUE 3
    unsigned match_null_string_p : 2;
    unsigned is_active : 1;
    unsigned matched_something : 1;
    unsigned ever_matched_something : 1;
  } bits;
} register_info_type;

#define REG_MATCH_NULL_STRING_P(R)  ((R).bits.match_null_string_p)
#define IS_ACTIVE(R)  ((R).bits.is_active)
#define MATCHED_SOMETHING(R)  ((R).bits.matched_something)
#define EVER_MATCHED_SOMETHING(R)  ((R).bits.ever_matched_something)


/* Call this when have matched a real character; it sets `matched' flags
   for the subexpressions which we are currently inside.  Also records
   that those subexprs have matched.  */
#define SET_REGS_MATCHED()						\
  do									\
    {									\
      unsigned r;							\
      for (r = lowest_active_reg; r <= highest_active_reg; r++)		\
	{								\
	  MATCHED_SOMETHING (reg_info[r])				\
	    = EVER_MATCHED_SOMETHING (reg_info[r])			\
	    = 1;							\
	}								\
    }									\
  while (0)


/* This converts PTR, a pointer into one of the search strings `string1'
   and `string2' into an offset from the beginning of that string.  */
#define POINTER_TO_OFFSET(ptr)						\
  (FIRST_STRING_P (ptr) ? (ptr) - string1 : (ptr) - string2 + size1)

/* Registers are set to a sentinel when they haven't yet matched.  */
#define REG_UNSET_VALUE ((char *) -1)
#define REG_UNSET(e) ((e) == REG_UNSET_VALUE)


/* Macros for dealing with the split strings in re_match_2.  */

#define MATCHING_IN_FIRST_STRING  (dend == end_match_1)

/* Call before fetching a character with *d.  This switches over to
   string2 if necessary.  */
#define PREFETCH()							\
  while (d == dend)						    	\
    {									\
      /* End of string2 => fail.  */					\
      if (dend == end_match_2) 						\
	goto fail;							\
      /* End of string1 => advance to string2.  */ 			\
      d = string2;						        \
      dend = end_match_2;						\
    }


/* Test if at very beginning or at very end of the virtual concatenation
   of `string1' and `string2'.  If only one string, it's `string2'.  */
#define AT_STRINGS_BEG(d) ((d) == (size1 ? string1 : string2) || !size2)
#define AT_STRINGS_END(d) ((d) == end2)


/* Test if D points to a character which is word-constituent.  We have
   two special cases to check for: if past the end of string1, look at
   the first character in string2; and if before the beginning of
   string2, look at the last character in string1.  */
#define WORDCHAR_P(d)							\
  (SYNTAX ((d) == end1 ? *string2					\
	   : (d) == string2 - 1 ? *(end1 - 1) : *(d))			\
   == Sword)

/* Test if the character before D and the one at D differ with respect
   to being word-constituent.  */
#define AT_WORD_BOUNDARY(d)						\
  (AT_STRINGS_BEG (d) || AT_STRINGS_END (d)				\
   || WORDCHAR_P (d - 1) != WORDCHAR_P (d))


/* Free everything we malloc.  */
#ifdef REGEX_MALLOC
#define FREE_VAR(var) if (var) free (var); var = NULL
#define FREE_VARIABLES()						\
  do {									\
    FREE_VAR (fail_stack.stack);					\
    FREE_VAR (regstart);						\
    FREE_VAR (regend);							\
    FREE_VAR (old_regstart);						\
    FREE_VAR (old_regend);						\
    FREE_VAR (best_regstart);						\
    FREE_VAR (best_regend);						\
    FREE_VAR (reg_info);						\
    FREE_VAR (reg_dummy);						\
    FREE_VAR (reg_info_dummy);						\
  } while (0)
#else /* not REGEX_MALLOC */
/* Some MIPS systems (at least) want this to free alloca'd storage.  */
#define FREE_VARIABLES() alloca (0)
#endif /* not REGEX_MALLOC */


/* These values must meet several constraints.  They must not be valid
   register values; since we have a limit of 255 registers (because
   we use only one byte in the pattern for the register number), we can
   use numbers larger than 255.  They must differ by 1, because of
   NUM_FAILURE_ITEMS above.  And the value for the lowest register must
   be larger than the value for the highest register, so we do not try
   to actually save any registers when none are active.  */
#define NO_HIGHEST_ACTIVE_REG (1 << BYTEWIDTH)
#define NO_LOWEST_ACTIVE_REG (NO_HIGHEST_ACTIVE_REG + 1)

/* Matching routines.  */

#ifndef emacs   /* Emacs never uses this.  */
/* re_match is like re_match_2 except it takes only a single string.  */

int
re_match (bufp, string, size, pos, regs)
     struct re_pattern_buffer *bufp;
     const char *string;
     int size, pos;
     struct re_registers *regs;
 {
  return re_match_2 (bufp, NULL, 0, string, size, pos, regs, size);
}
#endif /* not emacs */


/* re_match_2 matches the compiled pattern in BUFP against the
   (virtual) concatenation of STRING1 and STRING2 (of length SIZE1
   and SIZE2, respectively).  We start matching at POS, and stop
   matching at STOP.

   If REGS is non-null and the `no_sub' field of BUFP is nonzero, we
   store offsets for the substring each group matched in REGS.  See the
   documentation for exactly how many groups we fill.

   We return -1 if no match, -2 if an internal error (such as the
   failure stack overflowing).  Otherwise, we return the length of the
   matched substring.  */

int
re_match_2 (bufp, string1, size1, string2, size2, pos, regs, stop)
     struct re_pattern_buffer *bufp;
     const char *string1, *string2;
     int size1, size2;
     int pos;
     struct re_registers *regs;
     int stop;
{
  /* General temporaries.  */
  int mcnt;
  unsigned char *p1;

  /* Just past the end of the corresponding string.  */
  const char *end1, *end2;

  /* Pointers into string1 and string2, just past the last characters in
     each to consider matching.  */
  const char *end_match_1, *end_match_2;

  /* Where we are in the data, and the end of the current string.  */
  const char *d, *dend;

  /* Where we are in the pattern, and the end of the pattern.  */
  unsigned char *p = bufp->buffer;
  register unsigned char *pend = p + bufp->used;

  /* We use this to map every character in the string.  */
  char *translate = bufp->translate;

  /* Failure point stack.  Each place that can handle a failure further
     down the line pushes a failure point on this stack.  It consists of
     restart, regend, and reg_info for all registers corresponding to
     the subexpressions we're currently inside, plus the number of such
     registers, and, finally, two char *'s.  The first char * is where
     to resume scanning the pattern; the second one is where to resume
     scanning the strings.  If the latter is zero, the failure point is
     a ``dummy''; if a failure happens and the failure point is a dummy,
     it gets discarded and the next next one is tried.  */
  fail_stack_type fail_stack;
#ifdef DEBUG
  static unsigned failure_id = 0;
  unsigned nfailure_points_pushed = 0, nfailure_points_popped = 0;
#endif

  /* We fill all the registers internally, independent of what we
     return, for use in backreferences.  The number here includes
     an element for register zero.  */
  unsigned num_regs = bufp->re_nsub + 1;

  /* The currently active registers.  */
  unsigned lowest_active_reg = NO_LOWEST_ACTIVE_REG;
  unsigned highest_active_reg = NO_HIGHEST_ACTIVE_REG;

  /* Information on the contents of registers. These are pointers into
     the input strings; they record just what was matched (on this
     attempt) by a subexpression part of the pattern, that is, the
     regnum-th regstart pointer points to where in the pattern we began
     matching and the regnum-th regend points to right after where we
     stopped matching the regnum-th subexpression.  (The zeroth register
     keeps track of what the whole pattern matches.)  */
  const char **regstart = NULL, **regend = NULL;

  /* If a group that's operated upon by a repetition operator fails to
     match anything, then the register for its start will need to be
     restored because it will have been set to wherever in the string we
     are when we last see its open-group operator.  Similarly for a
     register's end.  */
  const char **old_regstart = NULL, **old_regend = NULL;

  /* The is_active field of reg_info helps us keep track of which (possibly
     nested) subexpressions we are currently in. The matched_something
     field of reg_info[reg_num] helps us tell whether or not we have
     matched any of the pattern so far this time through the reg_num-th
     subexpression.  These two fields get reset each time through any
     loop their register is in.  */
  register_info_type *reg_info = NULL;

  /* The following record the register info as found in the above
     variables when we find a match better than any we've seen before.
     This happens as we backtrack through the failure points, which in
     turn happens only if we have not yet matched the entire string. */
  unsigned best_regs_set = false;
  const char **best_regstart = NULL, **best_regend = NULL;

  /* Logically, this is `best_regend[0]'.  But we don't want to have to
     allocate space for that if we're not allocating space for anything
     else (see below).  Also, we never need info about register 0 for
     any of the other register vectors, and it seems rather a kludge to
     treat `best_regend' differently than the rest.  So we keep track of
     the end of the best match so far in a separate variable.  We
     initialize this to NULL so that when we backtrack the first time
     and need to test it, it's not garbage.  */
  const char *match_end = NULL;

  /* Used when we pop values we don't care about.  */
  const char **reg_dummy = NULL;
  register_info_type *reg_info_dummy = NULL;

#ifdef DEBUG
  /* Counts the total number of registers pushed.  */
  unsigned num_regs_pushed = 0;
#endif

  DEBUG_PRINT1 ("\n\nEntering re_match_2.\n");

  INIT_FAIL_STACK ();

  /* Do not bother to initialize all the register variables if there are
     no groups in the pattern, as it takes a fair amount of time.  If
     there are groups, we include space for register 0 (the whole
     pattern), even though we never use it, since it simplifies the
     array indexing.  We should fix this.  */
  if (bufp->re_nsub)
    {
      regstart = REGEX_TALLOC (num_regs, const char *);
      regend = REGEX_TALLOC (num_regs, const char *);
      old_regstart = REGEX_TALLOC (num_regs, const char *);
      old_regend = REGEX_TALLOC (num_regs, const char *);
      best_regstart = REGEX_TALLOC (num_regs, const char *);
      best_regend = REGEX_TALLOC (num_regs, const char *);
      reg_info = REGEX_TALLOC (num_regs, register_info_type);
      reg_dummy = REGEX_TALLOC (num_regs, const char *);
      reg_info_dummy = REGEX_TALLOC (num_regs, register_info_type);

      if (!(regstart && regend && old_regstart && old_regend && reg_info
	    && best_regstart && best_regend && reg_dummy && reg_info_dummy))
	{
	  FREE_VARIABLES ();
	  return -2;
	}
    }
#ifdef REGEX_MALLOC
  else
    {
      /* We must initialize all our variables to NULL, so that
	 `FREE_VARIABLES' doesn't try to free them.  */
      regstart = regend = old_regstart = old_regend = best_regstart
	= best_regend = reg_dummy = NULL;
      reg_info = reg_info_dummy = (register_info_type *) NULL;
    }
#endif /* REGEX_MALLOC */

  /* The starting position is bogus.  */
  if (pos < 0 || pos > size1 + size2)
    {
      FREE_VARIABLES ();
      return -1;
    }

  /* Initialize subexpression text positions to -1 to mark ones that no
     start_memory/stop_memory has been seen for. Also initialize the
     register information struct.  */
  for (mcnt = 1; mcnt < num_regs; mcnt++)
    {
      regstart[mcnt] = regend[mcnt]
	= old_regstart[mcnt] = old_regend[mcnt] = REG_UNSET_VALUE;

      REG_MATCH_NULL_STRING_P (reg_info[mcnt]) = MATCH_NULL_UNSET_VALUE;
      IS_ACTIVE (reg_info[mcnt]) = 0;
      MATCHED_SOMETHING (reg_info[mcnt]) = 0;
      EVER_MATCHED_SOMETHING (reg_info[mcnt]) = 0;
    }

  /* We move `string1' into `string2' if the latter's empty -- but not if
     `string1' is null.  */
  if (size2 == 0 && string1 != NULL)
    {
      string2 = string1;
      size2 = size1;
      string1 = 0;
      size1 = 0;
    }
  end1 = string1 + size1;
  end2 = string2 + size2;

  /* Compute where to stop matching, within the two strings.  */
  if (stop <= size1)
    {
      end_match_1 = string1 + stop;
      end_match_2 = string2;
    }
  else
    {
      end_match_1 = end1;
      end_match_2 = string2 + stop - size1;
    }

  /* `p' scans through the pattern as `d' scans through the data.
     `dend' is the end of the input string that `d' points within.  `d'
     is advanced into the following input string whenever necessary, but
     this happens before fetching; therefore, at the beginning of the
     loop, `d' can be pointing at the end of a string, but it cannot
     equal `string2'.  */
  if (size1 > 0 && pos <= size1)
    {
      d = string1 + pos;
      dend = end_match_1;
    }
  else
    {
      d = string2 + pos - size1;
      dend = end_match_2;
    }

  DEBUG_PRINT1 ("The compiled pattern is: ");
  DEBUG_PRINT_COMPILED_PATTERN (bufp, p, pend);
  DEBUG_PRINT1 ("The string to match is: `");
  DEBUG_PRINT_DOUBLE_STRING (d, string1, size1, string2, size2);
  DEBUG_PRINT1 ("'\n");

  /* This loops over pattern commands.  It exits by returning from the
     function if the match is complete, or it drops through if the match
     fails at this starting point in the input data.  */
  for (;;)
    {
      DEBUG_PRINT2 ("\n0x%x: ", p);

      if (p == pend)
	{ /* End of pattern means we might have succeeded.  */
	  DEBUG_PRINT1 ("end of pattern ... ");

	  /* If we haven't matched the entire string, and we want the
	     longest match, try backtracking.  */
	  if (d != end_match_2)
	    {
	      DEBUG_PRINT1 ("backtracking.\n");

	      if (!FAIL_STACK_EMPTY ())
		{ /* More failure points to try.  */
		  boolean same_str_p = (FIRST_STRING_P (match_end)
					== MATCHING_IN_FIRST_STRING);

		  /* If exceeds best match so far, save it.  */
		  if (!best_regs_set
		      || (same_str_p && d > match_end)
		      || (!same_str_p && !MATCHING_IN_FIRST_STRING))
		    {
		      best_regs_set = true;
		      match_end = d;

		      DEBUG_PRINT1 ("\nSAVING match as best so far.\n");

		      for (mcnt = 1; mcnt < num_regs; mcnt++)
			{
			  best_regstart[mcnt] = regstart[mcnt];
			  best_regend[mcnt] = regend[mcnt];
			}
		    }
		  goto fail;
		}

	      /* If no failure points, don't restore garbage.  */
	      else if (best_regs_set)
		{
		restore_best_regs:
		  /* Restore best match.  It may happen that `dend ==
		     end_match_1' while the restored d is in string2.
		     For example, the pattern `x.*y.*z' against the
		     strings `x-' and `y-z-', if the two strings are
		     not consecutive in memory.  */
		  DEBUG_PRINT1 ("Restoring best registers.\n");

		  d = match_end;
		  dend = ((d >= string1 && d <= end1)
			   ? end_match_1 : end_match_2);

		  for (mcnt = 1; mcnt < num_regs; mcnt++)
		    {
		      regstart[mcnt] = best_regstart[mcnt];
		      regend[mcnt] = best_regend[mcnt];
		    }
		}
	    } /* d != end_match_2 */

	  DEBUG_PRINT1 ("Accepting match.\n");

	  /* If caller wants register contents data back, do it.  */
	  if (regs && !bufp->no_sub)
	    {
	      /* Have the register data arrays been allocated?  */
	      if (bufp->regs_allocated == REGS_UNALLOCATED)
		{ /* No.  So allocate them with malloc.  We need one
		     extra element beyond `num_regs' for the `-1' marker
		     GNU code uses.  */
		  regs->num_regs = MAX (RE_NREGS, num_regs + 1);
		  regs->start = TALLOC (regs->num_regs, regoff_t);
		  regs->end = TALLOC (regs->num_regs, regoff_t);
		  if (regs->start == NULL || regs->end == NULL)
		    return -2;
		  bufp->regs_allocated = REGS_REALLOCATE;
		}
	      else if (bufp->regs_allocated == REGS_REALLOCATE)
		{ /* Yes.  If we need more elements than were already
		     allocated, reallocate them.  If we need fewer, just
		     leave it alone.  */
		  if (regs->num_regs < num_regs + 1)
		    {
		      regs->num_regs = num_regs + 1;
		      RETALLOC (regs->start, regs->num_regs, regoff_t);
		      RETALLOC (regs->end, regs->num_regs, regoff_t);
		      if (regs->start == NULL || regs->end == NULL)
			return -2;
		    }
		}
	      else
		assert (bufp->regs_allocated == REGS_FIXED);

	      /* Convert the pointer data in `regstart' and `regend' to
		 indices.  Register zero has to be set differently,
		 since we haven't kept track of any info for it.  */
	      if (regs->num_regs > 0)
		{
		  regs->start[0] = pos;
		  regs->end[0] = (MATCHING_IN_FIRST_STRING ? d - string1
				  : d - string2 + size1);
		}

	      /* Go through the first `min (num_regs, regs->num_regs)'
		 registers, since that is all we initialized.  */
	      for (mcnt = 1; mcnt < MIN (num_regs, regs->num_regs); mcnt++)
		{
		  if (REG_UNSET (regstart[mcnt]) || REG_UNSET (regend[mcnt]))
		    regs->start[mcnt] = regs->end[mcnt] = -1;
		  else
		    {
		      regs->start[mcnt] = POINTER_TO_OFFSET (regstart[mcnt]);
		      regs->end[mcnt] = POINTER_TO_OFFSET (regend[mcnt]);
		    }
		}

	      /* If the regs structure we return has more elements than
		 were in the pattern, set the extra elements to -1.  If
		 we (re)allocated the registers, this is the case,
		 because we always allocate enough to have at least one
		 -1 at the end.  */
	      for (mcnt = num_regs; mcnt < regs->num_regs; mcnt++)
		regs->start[mcnt] = regs->end[mcnt] = -1;
	    } /* regs && !bufp->no_sub */

	  FREE_VARIABLES ();
	  DEBUG_PRINT4 ("%u failure points pushed, %u popped (%u remain).\n",
			nfailure_points_pushed, nfailure_points_popped,
			nfailure_points_pushed - nfailure_points_popped);
	  DEBUG_PRINT2 ("%u registers pushed.\n", num_regs_pushed);

	  mcnt = d - pos - (MATCHING_IN_FIRST_STRING
			    ? string1
			    : string2 - size1);

	  DEBUG_PRINT2 ("Returning %d from re_match_2.\n", mcnt);

	  return mcnt;
	}

      /* Otherwise match next pattern command.  */
#ifdef SWITCH_ENUM_BUG
      switch ((int) ((re_opcode_t) *p++))
#else
      switch ((re_opcode_t) *p++)
#endif
	{
	/* Ignore these.  Used to ignore the n of succeed_n's which
	   currently have n == 0.  */
	case no_op:
	  DEBUG_PRINT1 ("EXECUTING no_op.\n");
	  break;


	/* Match the next n pattern characters exactly.  The following
	   byte in the pattern defines n, and the n bytes after that
	   are the characters to match.  */
	case exactn:
	  mcnt = *p++;
	  DEBUG_PRINT2 ("EXECUTING exactn %d.\n", mcnt);

	  /* This is written out as an if-else so we don't waste time
	     testing `translate' inside the loop.  */
	  if (translate)
	    {
	      do
		{
		  PREFETCH ();
		  if (translate[(unsigned char) *d++] != (char) *p++)
		    goto fail;
		}
	      while (--mcnt);
	    }
	  else
	    {
	      do
		{
		  PREFETCH ();
		  if (*d++ != (char) *p++) goto fail;
		}
	      while (--mcnt);
	    }
	  SET_REGS_MATCHED ();
	  break;


	/* Match any character except possibly a newline or a null.  */
	case anychar:
	  DEBUG_PRINT1 ("EXECUTING anychar.\n");

	  PREFETCH ();

	  if ((!(bufp->syntax & RE_DOT_NEWLINE) && TRANSLATE (*d) == '\n')
	      || (bufp->syntax & RE_DOT_NOT_NULL && TRANSLATE (*d) == '\000'))
	    goto fail;

	  SET_REGS_MATCHED ();
	  DEBUG_PRINT2 ("  Matched `%d'.\n", *d);
	  d++;
	  break;


	case charset:
	case charset_not:
	  {
	    register unsigned char c;
	    boolean not = (re_opcode_t) *(p - 1) == charset_not;

	    DEBUG_PRINT2 ("EXECUTING charset%s.\n", not ? "_not" : "");

	    PREFETCH ();
	    c = TRANSLATE (*d); /* The character to match.  */

	    /* Cast to `unsigned' instead of `unsigned char' in case the
	       bit list is a full 32 bytes long.  */
	    if (c < (unsigned) (*p * BYTEWIDTH)
		&& p[1 + c / BYTEWIDTH] & (1 << (c % BYTEWIDTH)))
	      not = !not;

	    p += 1 + *p;

	    if (!not) goto fail;

	    SET_REGS_MATCHED ();
	    d++;
	    break;
	  }


	/* The beginning of a group is represented by start_memory.
	   The arguments are the register number in the next byte, and the
	   number of groups inner to this one in the next.  The text
	   matched within the group is recorded (in the internal
	   registers data structure) under the register number.  */
	case start_memory:
	  DEBUG_PRINT3 ("EXECUTING start_memory %d (%d):\n", *p, p[1]);

	  /* Find out if this group can match the empty string.  */
	  p1 = p;		/* To send to group_match_null_string_p.  */

	  if (REG_MATCH_NULL_STRING_P (reg_info[*p]) == MATCH_NULL_UNSET_VALUE)
	    REG_MATCH_NULL_STRING_P (reg_info[*p])
	      = group_match_null_string_p (&p1, pend, reg_info);

	  /* Save the position in the string where we were the last time
	     we were at this open-group operator in case the group is
	     operated upon by a repetition operator, e.g., with `(a*)*b'
	     against `ab'; then we want to ignore where we are now in
	     the string in case this attempt to match fails.  */
	  old_regstart[*p] = REG_MATCH_NULL_STRING_P (reg_info[*p])
			     ? REG_UNSET (regstart[*p]) ? d : regstart[*p]
			     : regstart[*p];
	  DEBUG_PRINT2 ("  old_regstart: %d\n",
			 POINTER_TO_OFFSET (old_regstart[*p]));

	  regstart[*p] = d;
	  DEBUG_PRINT2 ("  regstart: %d\n", POINTER_TO_OFFSET (regstart[*p]));

	  IS_ACTIVE (reg_info[*p]) = 1;
	  MATCHED_SOMETHING (reg_info[*p]) = 0;

	  /* This is the new highest active register.  */
	  highest_active_reg = *p;

	  /* If nothing was active before, this is the new lowest active
	     register.  */
	  if (lowest_active_reg == NO_LOWEST_ACTIVE_REG)
	    lowest_active_reg = *p;

	  /* Move past the register number and inner group count.  */
	  p += 2;
	  break;


	/* The stop_memory opcode represents the end of a group.  Its
	   arguments are the same as start_memory's: the register
	   number, and the number of inner groups.  */
	case stop_memory:
	  DEBUG_PRINT3 ("EXECUTING stop_memory %d (%d):\n", *p, p[1]);

	  /* We need to save the string position the last time we were at
	     this close-group operator in case the group is operated
	     upon by a repetition operator, e.g., with `((a*)*(b*)*)*'
	     against `aba'; then we want to ignore where we are now in
	     the string in case this attempt to match fails.  */
	  old_regend[*p] = REG_MATCH_NULL_STRING_P (reg_info[*p])
			   ? REG_UNSET (regend[*p]) ? d : regend[*p]
			   : regend[*p];
	  DEBUG_PRINT2 ("      old_regend: %d\n",
			 POINTER_TO_OFFSET (old_regend[*p]));

	  regend[*p] = d;
	  DEBUG_PRINT2 ("      regend: %d\n", POINTER_TO_OFFSET (regend[*p]));

	  /* This register isn't active anymore.  */
	  IS_ACTIVE (reg_info[*p]) = 0;

	  /* If this was the only register active, nothing is active
	     anymore.  */
	  if (lowest_active_reg == highest_active_reg)
	    {
	      lowest_active_reg = NO_LOWEST_ACTIVE_REG;
	      highest_active_reg = NO_HIGHEST_ACTIVE_REG;
	    }
	  else
	    { /* We must scan for the new highest active register, since
		 it isn't necessarily one less than now: consider
		 (a(b)c(d(e)f)g).  When group 3 ends, after the f), the
		 new highest active register is 1.  */
	      unsigned char r = *p - 1;
	      while (r > 0 && !IS_ACTIVE (reg_info[r]))
		r--;

	      /* If we end up at register zero, that means that we saved
		 the registers as the result of an `on_failure_jump', not
		 a `start_memory', and we jumped to past the innermost
		 `stop_memory'.  For example, in ((.)*) we save
		 registers 1 and 2 as a result of the *, but when we pop
		 back to the second ), we are at the stop_memory 1.
		 Thus, nothing is active.  */
	      if (r == 0)
		{
		  lowest_active_reg = NO_LOWEST_ACTIVE_REG;
		  highest_active_reg = NO_HIGHEST_ACTIVE_REG;
		}
	      else
		highest_active_reg = r;
	    }

	  /* If just failed to match something this time around with a
	     group that's operated on by a repetition operator, try to
	     force exit from the ``loop'', and restore the register
	     information for this group that we had before trying this
	     last match.  */
	  if ((!MATCHED_SOMETHING (reg_info[*p])
	       || (re_opcode_t) p[-3] == start_memory)
	      && (p + 2) < pend)
	    {
	      boolean is_a_jump_n = false;

	      p1 = p + 2;
	      mcnt = 0;
	      switch ((re_opcode_t) *p1++)
		{
		  case jump_n:
		    is_a_jump_n = true;
		  case pop_failure_jump:
		  case maybe_pop_jump:
		  case jump:
		  case dummy_failure_jump:
		    EXTRACT_NUMBER_AND_INCR (mcnt, p1);
		    if (is_a_jump_n)
		      p1 += 2;
		    break;

		  default:
		    /* do nothing */ ;
		}
	      p1 += mcnt;

	      /* If the next operation is a jump backwards in the pattern
		 to an on_failure_jump right before the start_memory
		 corresponding to this stop_memory, exit from the loop
		 by forcing a failure after pushing on the stack the
		 on_failure_jump's jump in the pattern, and d.  */
	      if (mcnt < 0 && (re_opcode_t) *p1 == on_failure_jump
		  && (re_opcode_t) p1[3] == start_memory && p1[4] == *p)
		{
		  /* If this group ever matched anything, then restore
		     what its registers were before trying this last
		     failed match, e.g., with `(a*)*b' against `ab' for
		     regstart[1], and, e.g., with `((a*)*(b*)*)*'
		     against `aba' for regend[3].

		     Also restore the registers for inner groups for,
		     e.g., `((a*)(b*))*' against `aba' (register 3 would
		     otherwise get trashed).  */

		  if (EVER_MATCHED_SOMETHING (reg_info[*p]))
		    {
		      unsigned r;

		      EVER_MATCHED_SOMETHING (reg_info[*p]) = 0;

		      /* Restore this and inner groups' (if any) registers.  */
		      for (r = *p; r < *p + *(p + 1); r++)
			{
			  regstart[r] = old_regstart[r];

			  /* xx why this test?  */
			  if ((int) old_regend[r] >= (int) regstart[r])
			    regend[r] = old_regend[r];
			}
		    }
		  p1++;
		  EXTRACT_NUMBER_AND_INCR (mcnt, p1);
		  PUSH_FAILURE_POINT (p1 + mcnt, d, -2);

		  goto fail;
		}
	    }

	  /* Move past the register number and the inner group count.  */
	  p += 2;
	  break;


	/* \<digit> has been turned into a `duplicate' command which is
	   followed by the numeric value of <digit> as the register number.  */
	case duplicate:
	  {
	    register const char *d2, *dend2;
	    int regno = *p++;   /* Get which register to match against.  */
	    DEBUG_PRINT2 ("EXECUTING duplicate %d.\n", regno);

	    /* Can't back reference a group which we've never matched.  */
	    if (REG_UNSET (regstart[regno]) || REG_UNSET (regend[regno]))
	      goto fail;

	    /* Where in input to try to start matching.  */
	    d2 = regstart[regno];

	    /* Where to stop matching; if both the place to start and
	       the place to stop matching are in the same string, then
	       set to the place to stop, otherwise, for now have to use
	       the end of the first string.  */

	    dend2 = ((FIRST_STRING_P (regstart[regno])
		      == FIRST_STRING_P (regend[regno]))
		     ? regend[regno] : end_match_1);
	    for (;;)
	      {
		/* If necessary, advance to next segment in register
		   contents.  */
		while (d2 == dend2)
		  {
		    if (dend2 == end_match_2) break;
		    if (dend2 == regend[regno]) break;

		    /* End of string1 => advance to string2. */
		    d2 = string2;
		    dend2 = regend[regno];
		  }
		/* At end of register contents => success */
		if (d2 == dend2) break;

		/* If necessary, advance to next segment in data.  */
		PREFETCH ();

		/* How many characters left in this segment to match.  */
		mcnt = dend - d;

		/* Want how many consecutive characters we can match in
		   one shot, so, if necessary, adjust the count.  */
		if (mcnt > dend2 - d2)
		  mcnt = dend2 - d2;

		/* Compare that many; failure if mismatch, else move
		   past them.  */
		if (translate
		    ? bcmp_translate (d, d2, mcnt, translate)
		    : bcmp (d, d2, mcnt))
		  goto fail;
		d += mcnt, d2 += mcnt;
	      }
	  }
	  break;


	/* begline matches the empty string at the beginning of the string
	   (unless `not_bol' is set in `bufp'), and, if
	   `newline_anchor' is set, after newlines.  */
	case begline:
	  DEBUG_PRINT1 ("EXECUTING begline.\n");

	  if (AT_STRINGS_BEG (d))
	    {
	      if (!bufp->not_bol) break;
	    }
	  else if (d[-1] == '\n' && bufp->newline_anchor)
	    {
	      break;
	    }
	  /* In all other cases, we fail.  */
	  goto fail;


	/* endline is the dual of begline.  */
	case endline:
	  DEBUG_PRINT1 ("EXECUTING endline.\n");

	  if (AT_STRINGS_END (d))
	    {
	      if (!bufp->not_eol) break;
	    }

	  /* We have to ``prefetch'' the next character.  */
	  else if ((d == end1 ? *string2 : *d) == '\n'
		   && bufp->newline_anchor)
	    {
	      break;
	    }
	  goto fail;


	/* Match at the very beginning of the data.  */
	case begbuf:
	  DEBUG_PRINT1 ("EXECUTING begbuf.\n");
	  if (AT_STRINGS_BEG (d))
	    break;
	  goto fail;


	/* Match at the very end of the data.  */
	case endbuf:
	  DEBUG_PRINT1 ("EXECUTING endbuf.\n");
	  if (AT_STRINGS_END (d))
	    break;
	  goto fail;


	/* on_failure_keep_string_jump is used to optimize `.*\n'.  It
	   pushes NULL as the value for the string on the stack.  Then
	   `pop_failure_point' will keep the current value for the
	   string, instead of restoring it.  To see why, consider
	   matching `foo\nbar' against `.*\n'.  The .* matches the foo;
	   then the . fails against the \n.  But the next thing we want
	   to do is match the \n against the \n; if we restored the
	   string value, we would be back at the foo.

	   Because this is used only in specific cases, we don't need to
	   check all the things that `on_failure_jump' does, to make
	   sure the right things get saved on the stack.  Hence we don't
	   share its code.  The only reason to push anything on the
	   stack at all is that otherwise we would have to change
	   `anychar's code to do something besides goto fail in this
	   case; that seems worse than this.  */
	case on_failure_keep_string_jump:
	  DEBUG_PRINT1 ("EXECUTING on_failure_keep_string_jump");

	  EXTRACT_NUMBER_AND_INCR (mcnt, p);
	  DEBUG_PRINT3 (" %d (to 0x%x):\n", mcnt, p + mcnt);

	  PUSH_FAILURE_POINT (p + mcnt, NULL, -2);
	  break;


	/* Uses of on_failure_jump:

	   Each alternative starts with an on_failure_jump that points
	   to the beginning of the next alternative.  Each alternative
	   except the last ends with a jump that in effect jumps past
	   the rest of the alternatives.  (They really jump to the
	   ending jump of the following alternative, because tensioning
	   these jumps is a hassle.)

	   Repeats start with an on_failure_jump that points past both
	   the repetition text and either the following jump or
	   pop_failure_jump back to this on_failure_jump.  */
	case on_failure_jump:
	on_failure:
	  DEBUG_PRINT1 ("EXECUTING on_failure_jump");

	  EXTRACT_NUMBER_AND_INCR (mcnt, p);
	  DEBUG_PRINT3 (" %d (to 0x%x)", mcnt, p + mcnt);

	  /* If this on_failure_jump comes right before a group (i.e.,
	     the original * applied to a group), save the information
	     for that group and all inner ones, so that if we fail back
	     to this point, the group's information will be correct.
	     For example, in \(a*\)*\1, we need the preceding group,
	     and in \(\(a*\)b*\)\2, we need the inner group.  */

	  /* We can't use `p' to check ahead because we push
	     a failure point to `p + mcnt' after we do this.  */
	  p1 = p;

	  /* We need to skip no_op's before we look for the
	     start_memory in case this on_failure_jump is happening as
	     the result of a completed succeed_n, as in \(a\)\{1,3\}b\1
	     against aba.  */
	  while (p1 < pend && (re_opcode_t) *p1 == no_op)
	    p1++;

	  if (p1 < pend && (re_opcode_t) *p1 == start_memory)
	    {
	      /* We have a new highest active register now.  This will
		 get reset at the start_memory we are about to get to,
		 but we will have saved all the registers relevant to
		 this repetition op, as described above.  */
	      highest_active_reg = *(p1 + 1) + *(p1 + 2);
	      if (lowest_active_reg == NO_LOWEST_ACTIVE_REG)
		lowest_active_reg = *(p1 + 1);
	    }

	  DEBUG_PRINT1 (":\n");
	  PUSH_FAILURE_POINT (p + mcnt, d, -2);
	  break;


	/* A smart repeat ends with `maybe_pop_jump'.
	   We change it to either `pop_failure_jump' or `jump'.  */
	case maybe_pop_jump:
	  EXTRACT_NUMBER_AND_INCR (mcnt, p);
	  DEBUG_PRINT2 ("EXECUTING maybe_pop_jump %d.\n", mcnt);
	  {
	    register unsigned char *p2 = p;

	    /* Compare the beginning of the repeat with what in the
	       pattern follows its end. If we can establish that there
	       is nothing that they would both match, i.e., that we
	       would have to backtrack because of (as in, e.g., `a*a')
	       then we can change to pop_failure_jump, because we'll
	       never have to backtrack.

	       This is not true in the case of alternatives: in
	       `(a|ab)*' we do need to backtrack to the `ab' alternative
	       (e.g., if the string was `ab').  But instead of trying to
	       detect that here, the alternative has put on a dummy
	       failure point which is what we will end up popping.  */

	    /* Skip over open/close-group commands.  */
	    while (p2 + 2 < pend
		   && ((re_opcode_t) *p2 == stop_memory
		       || (re_opcode_t) *p2 == start_memory))
	      p2 += 3;			/* Skip over args, too.  */

	    /* If we're at the end of the pattern, we can change.  */
	    if (p2 == pend)
	      {
		/* Consider what happens when matching ":\(.*\)"
		   against ":/".  I don't really understand this code
		   yet.  */
		p[-3] = (unsigned char) pop_failure_jump;
		DEBUG_PRINT1
		  ("  End of pattern: change to `pop_failure_jump'.\n");
	      }

	    else if ((re_opcode_t) *p2 == exactn
		     || (bufp->newline_anchor && (re_opcode_t) *p2 == endline))
	      {
		register unsigned char c
		  = *p2 == (unsigned char) endline ? '\n' : p2[2];
		p1 = p + mcnt;

		/* p1[0] ... p1[2] are the `on_failure_jump' corresponding
		   to the `maybe_finalize_jump' of this case.  Examine what
		   follows.  */
		if ((re_opcode_t) p1[3] == exactn && p1[5] != c)
		  {
		    p[-3] = (unsigned char) pop_failure_jump;
		    DEBUG_PRINT3 ("  %c != %c => pop_failure_jump.\n",
				  c, p1[5]);
		  }

		else if ((re_opcode_t) p1[3] == charset
			 || (re_opcode_t) p1[3] == charset_not)
		  {
		    int not = (re_opcode_t) p1[3] == charset_not;

		    if (c < (unsigned char) (p1[4] * BYTEWIDTH)
			&& p1[5 + c / BYTEWIDTH] & (1 << (c % BYTEWIDTH)))
		      not = !not;

		    /* `not' is equal to 1 if c would match, which means
			that we can't change to pop_failure_jump.  */
		    if (!not)
		      {
			p[-3] = (unsigned char) pop_failure_jump;
			DEBUG_PRINT1 ("  No match => pop_failure_jump.\n");
		      }
		  }
	      }
	  }
	  p -= 2;		/* Point at relative address again.  */
	  if ((re_opcode_t) p[-1] != pop_failure_jump)
	    {
	      p[-1] = (unsigned char) jump;
	      DEBUG_PRINT1 ("  Match => jump.\n");
	      goto unconditional_jump;
	    }
	/* Note fall through.  */


	/* The end of a simple repeat has a pop_failure_jump back to
	   its matching on_failure_jump, where the latter will push a
	   failure point.  The pop_failure_jump takes off failure
	   points put on by this pop_failure_jump's matching
	   on_failure_jump; we got through the pattern to here from the
	   matching on_failure_jump, so didn't fail.  */
	case pop_failure_jump:
	  {
	    /* We need to pass separate storage for the lowest and
	       highest registers, even though we don't care about the
	       actual values.  Otherwise, we will restore only one
	       register from the stack, since lowest will == highest in
	       `pop_failure_point'.  */
	    unsigned dummy_low_reg, dummy_high_reg;
	    unsigned char *pdummy;
	    const char *sdummy;

	    DEBUG_PRINT1 ("EXECUTING pop_failure_jump.\n");
	    POP_FAILURE_POINT (sdummy, pdummy,
			       dummy_low_reg, dummy_high_reg,
			       reg_dummy, reg_dummy, reg_info_dummy);
	  }
	  /* Note fall through.  */


	/* Unconditionally jump (without popping any failure points).  */
	case jump:
	unconditional_jump:
	  EXTRACT_NUMBER_AND_INCR (mcnt, p);	/* Get the amount to jump.  */
	  DEBUG_PRINT2 ("EXECUTING jump %d ", mcnt);
	  p += mcnt;				/* Do the jump.  */
	  DEBUG_PRINT2 ("(to 0x%x).\n", p);
	  break;


	/* We need this opcode so we can detect where alternatives end
	   in `group_match_null_string_p' et al.  */
	case jump_past_alt:
	  DEBUG_PRINT1 ("EXECUTING jump_past_alt.\n");
	  goto unconditional_jump;


	/* Normally, the on_failure_jump pushes a failure point, which
	   then gets popped at pop_failure_jump.  We will end up at
	   pop_failure_jump, also, and with a pattern of, say, `a+', we
	   are skipping over the on_failure_jump, so we have to push
	   something meaningless for pop_failure_jump to pop.  */
	case dummy_failure_jump:
	  DEBUG_PRINT1 ("EXECUTING dummy_failure_jump.\n");
	  /* It doesn't matter what we push for the string here.  What
	     the code at `fail' tests is the value for the pattern.  */
	  PUSH_FAILURE_POINT (0, 0, -2);
	  goto unconditional_jump;


	/* At the end of an alternative, we need to push a dummy failure
	   point in case we are followed by a `pop_failure_jump', because
	   we don't want the failure point for the alternative to be
	   popped.  For example, matching `(a|ab)*' against `aab'
	   requires that we match the `ab' alternative.  */
	case push_dummy_failure:
	  DEBUG_PRINT1 ("EXECUTING push_dummy_failure.\n");
	  /* See comments just above at `dummy_failure_jump' about the
	     two zeroes.  */
	  PUSH_FAILURE_POINT (0, 0, -2);
	  break;

	/* Have to succeed matching what follows at least n times.
	   After that, handle like `on_failure_jump'.  */
	case succeed_n:
	  EXTRACT_NUMBER (mcnt, p + 2);
	  DEBUG_PRINT2 ("EXECUTING succeed_n %d.\n", mcnt);

	  assert (mcnt >= 0);
	  /* Originally, this is how many times we HAVE to succeed.  */
	  if (mcnt > 0)
	    {
	       mcnt--;
	       p += 2;
	       STORE_NUMBER_AND_INCR (p, mcnt);
	       DEBUG_PRINT3 ("  Setting 0x%x to %d.\n", p, mcnt);
	    }
	  else if (mcnt == 0)
	    {
	      DEBUG_PRINT2 ("  Setting two bytes from 0x%x to no_op.\n", p+2);
	      p[2] = (unsigned char) no_op;
	      p[3] = (unsigned char) no_op;
	      goto on_failure;
	    }
	  break;

	case jump_n:
	  EXTRACT_NUMBER (mcnt, p + 2);
	  DEBUG_PRINT2 ("EXECUTING jump_n %d.\n", mcnt);

	  /* Originally, this is how many times we CAN jump.  */
	  if (mcnt)
	    {
	       mcnt--;
	       STORE_NUMBER (p + 2, mcnt);
	       goto unconditional_jump;
	    }
	  /* If don't have to jump any more, skip over the rest of command.  */
	  else
	    p += 4;
	  break;

	case set_number_at:
	  {
	    DEBUG_PRINT1 ("EXECUTING set_number_at.\n");

	    EXTRACT_NUMBER_AND_INCR (mcnt, p);
	    p1 = p + mcnt;
	    EXTRACT_NUMBER_AND_INCR (mcnt, p);
	    DEBUG_PRINT3 ("  Setting 0x%x to %d.\n", p1, mcnt);
	    STORE_NUMBER (p1, mcnt);
	    break;
	  }

	case wordbound:
	  DEBUG_PRINT1 ("EXECUTING wordbound.\n");
	  if (AT_WORD_BOUNDARY (d))
	    break;
	  goto fail;

	case notwordbound:
	  DEBUG_PRINT1 ("EXECUTING notwordbound.\n");
	  if (AT_WORD_BOUNDARY (d))
	    goto fail;
	  break;

	case wordbeg:
	  DEBUG_PRINT1 ("EXECUTING wordbeg.\n");
	  if (WORDCHAR_P (d) && (AT_STRINGS_BEG (d) || !WORDCHAR_P (d - 1)))
	    break;
	  goto fail;

	case wordend:
	  DEBUG_PRINT1 ("EXECUTING wordend.\n");
	  if (!AT_STRINGS_BEG (d) && WORDCHAR_P (d - 1)
	      && (!WORDCHAR_P (d) || AT_STRINGS_END (d)))
	    break;
	  goto fail;

#ifdef emacs
#ifdef emacs19
	case before_dot:
	  DEBUG_PRINT1 ("EXECUTING before_dot.\n");
	  if (PTR_CHAR_POS ((unsigned char *) d) >= point)
	    goto fail;
	  break;

	case at_dot:
	  DEBUG_PRINT1 ("EXECUTING at_dot.\n");
	  if (PTR_CHAR_POS ((unsigned char *) d) != point)
	    goto fail;
	  break;

	case after_dot:
	  DEBUG_PRINT1 ("EXECUTING after_dot.\n");
	  if (PTR_CHAR_POS ((unsigned char *) d) <= point)
	    goto fail;
	  break;
#else /* not emacs19 */
	case at_dot:
	  DEBUG_PRINT1 ("EXECUTING at_dot.\n");
	  if (PTR_CHAR_POS ((unsigned char *) d) + 1 != point)
	    goto fail;
	  break;
#endif /* not emacs19 */

	case syntaxspec:
	  DEBUG_PRINT2 ("EXECUTING syntaxspec %d.\n", mcnt);
	  mcnt = *p++;
	  goto matchsyntax;

	case wordchar:
	  DEBUG_PRINT1 ("EXECUTING Emacs wordchar.\n");
	  mcnt = (int) Sword;
	matchsyntax:
	  PREFETCH ();
	  if (SYNTAX (*d++) != (enum syntaxcode) mcnt)
	    goto fail;
	  SET_REGS_MATCHED ();
	  break;

	case notsyntaxspec:
	  DEBUG_PRINT2 ("EXECUTING notsyntaxspec %d.\n", mcnt);
	  mcnt = *p++;
	  goto matchnotsyntax;

	case notwordchar:
	  DEBUG_PRINT1 ("EXECUTING Emacs notwordchar.\n");
	  mcnt = (int) Sword;
	matchnotsyntax:
	  PREFETCH ();
	  if (SYNTAX (*d++) == (enum syntaxcode) mcnt)
	    goto fail;
	  SET_REGS_MATCHED ();
	  break;

#else /* not emacs */
	case wordchar:
	  DEBUG_PRINT1 ("EXECUTING non-Emacs wordchar.\n");
	  PREFETCH ();
	  if (!WORDCHAR_P (d))
	    goto fail;
	  SET_REGS_MATCHED ();
	  d++;
	  break;

	case notwordchar:
	  DEBUG_PRINT1 ("EXECUTING non-Emacs notwordchar.\n");
	  PREFETCH ();
	  if (WORDCHAR_P (d))
	    goto fail;
	  SET_REGS_MATCHED ();
	  d++;
	  break;
#endif /* not emacs */

	default:
	  abort ();
	}
      continue;  /* Successfully executed one pattern command; keep going.  */


    /* We goto here if a matching operation fails. */
    fail:
      if (!FAIL_STACK_EMPTY ())
	{ /* A restart point is known.  Restore to that state.  */
	  DEBUG_PRINT1 ("\nFAIL:\n");
	  POP_FAILURE_POINT (d, p,
			     lowest_active_reg, highest_active_reg,
			     regstart, regend, reg_info);

	  /* If this failure point is a dummy, try the next one.  */
	  if (!p)
	    goto fail;

	  /* If we failed to the end of the pattern, don't examine *p.  */
	  assert (p <= pend);
	  if (p < pend)
	    {
	      boolean is_a_jump_n = false;

	      /* If failed to a backwards jump that's part of a repetition
		 loop, need to pop this failure point and use the next one.  */
	      switch ((re_opcode_t) *p)
		{
		case jump_n:
		  is_a_jump_n = true;
		case maybe_pop_jump:
		case pop_failure_jump:
		case jump:
		  p1 = p + 1;
		  EXTRACT_NUMBER_AND_INCR (mcnt, p1);
		  p1 += mcnt;

		  if ((is_a_jump_n && (re_opcode_t) *p1 == succeed_n)
		      || (!is_a_jump_n
			  && (re_opcode_t) *p1 == on_failure_jump))
		    goto fail;
		  break;
		default:
		  /* do nothing */ ;
		}
	    }

	  if (d >= string1 && d <= end1)
	    dend = end_match_1;
	}
      else
	break;   /* Matching at this starting point really fails.  */
    } /* for (;;) */

  if (best_regs_set)
    goto restore_best_regs;

  FREE_VARIABLES ();

  return -1;         			/* Failure to match.  */
} /* re_match_2 */

/* Subroutine definitions for re_match_2.  */


/* We are passed P pointing to a register number after a start_memory.

   Return true if the pattern up to the corresponding stop_memory can
   match the empty string, and false otherwise.

   If we find the matching stop_memory, sets P to point to one past its number.
   Otherwise, sets P to an undefined byte less than or equal to END.

   We don't handle duplicates properly (yet).  */

static boolean
group_match_null_string_p (p, end, reg_info)
    unsigned char **p, *end;
    register_info_type *reg_info;
{
  int mcnt;
  /* Point to after the args to the start_memory.  */
  unsigned char *p1 = *p + 2;

  while (p1 < end)
    {
      /* Skip over opcodes that can match nothing, and return true or
	 false, as appropriate, when we get to one that can't, or to the
	 matching stop_memory.  */

      switch ((re_opcode_t) *p1)
	{
	/* Could be either a loop or a series of alternatives.  */
	case on_failure_jump:
	  p1++;
	  EXTRACT_NUMBER_AND_INCR (mcnt, p1);

	  /* If the next operation is not a jump backwards in the
	     pattern.  */

	  if (mcnt >= 0)
	    {
	      /* Go through the on_failure_jumps of the alternatives,
		 seeing if any of the alternatives cannot match nothing.
		 The last alternative starts with only a jump,
		 whereas the rest start with on_failure_jump and end
		 with a jump, e.g., here is the pattern for `a|b|c':

		 /on_failure_jump/0/6/exactn/1/a/jump_past_alt/0/6
		 /on_failure_jump/0/6/exactn/1/b/jump_past_alt/0/3
		 /exactn/1/c

		 So, we have to first go through the first (n-1)
		 alternatives and then deal with the last one separately.  */


	      /* Deal with the first (n-1) alternatives, which start
		 with an on_failure_jump (see above) that jumps to right
		 past a jump_past_alt.  */

	      while ((re_opcode_t) p1[mcnt-3] == jump_past_alt)
		{
		  /* `mcnt' holds how many bytes long the alternative
		     is, including the ending `jump_past_alt' and
		     its number.  */

		  if (!alt_match_null_string_p (p1, p1 + mcnt - 3,
						      reg_info))
		    return false;

		  /* Move to right after this alternative, including the
		     jump_past_alt.  */
		  p1 += mcnt;

		  /* Break if it's the beginning of an n-th alternative
		     that doesn't begin with an on_failure_jump.  */
		  if ((re_opcode_t) *p1 != on_failure_jump)
		    break;

		  /* Still have to check that it's not an n-th
		     alternative that starts with an on_failure_jump.  */
		  p1++;
		  EXTRACT_NUMBER_AND_INCR (mcnt, p1);
		  if ((re_opcode_t) p1[mcnt-3] != jump_past_alt)
		    {
		      /* Get to the beginning of the n-th alternative.  */
		      p1 -= 3;
		      break;
		    }
		}

	      /* Deal with the last alternative: go back and get number
		 of the `jump_past_alt' just before it.  `mcnt' contains
		 the length of the alternative.  */
	      EXTRACT_NUMBER (mcnt, p1 - 2);

	      if (!alt_match_null_string_p (p1, p1 + mcnt, reg_info))
		return false;

	      p1 += mcnt;	/* Get past the n-th alternative.  */
	    } /* if mcnt > 0 */
	  break;


	case stop_memory:
	  assert (p1[1] == **p);
	  *p = p1 + 2;
	  return true;


	default:
	  if (!common_op_match_null_string_p (&p1, end, reg_info))
	    return false;
	}
    } /* while p1 < end */

  return false;
} /* group_match_null_string_p */


/* Similar to group_match_null_string_p, but doesn't deal with alternatives:
   It expects P to be the first byte of a single alternative and END one
   byte past the last. The alternative can contain groups.  */

static boolean
alt_match_null_string_p (p, end, reg_info)
    unsigned char *p, *end;
    register_info_type *reg_info;
{
  int mcnt;
  unsigned char *p1 = p;

  while (p1 < end)
    {
      /* Skip over opcodes that can match nothing, and break when we get
	 to one that can't.  */

      switch ((re_opcode_t) *p1)
	{
	/* It's a loop.  */
	case on_failure_jump:
	  p1++;
	  EXTRACT_NUMBER_AND_INCR (mcnt, p1);
	  p1 += mcnt;
	  break;

	default:
	  if (!common_op_match_null_string_p (&p1, end, reg_info))
	    return false;
	}
    }  /* while p1 < end */

  return true;
} /* alt_match_null_string_p */


/* Deals with the ops common to group_match_null_string_p and
   alt_match_null_string_p.

   Sets P to one after the op and its arguments, if any.  */

static boolean
common_op_match_null_string_p (p, end, reg_info)
    unsigned char **p, *end;
    register_info_type *reg_info;
{
  int mcnt;
  boolean ret;
  int reg_no;
  unsigned char *p1 = *p;

  switch ((re_opcode_t) *p1++)
    {
    case no_op:
    case begline:
    case endline:
    case begbuf:
    case endbuf:
    case wordbeg:
    case wordend:
    case wordbound:
    case notwordbound:
#ifdef emacs
    case before_dot:
    case at_dot:
    case after_dot:
#endif
      break;

    case start_memory:
      reg_no = *p1;
      assert (reg_no > 0 && reg_no <= MAX_REGNUM);
      ret = group_match_null_string_p (&p1, end, reg_info);

      /* Have to set this here in case we're checking a group which
	 contains a group and a back reference to it.  */

      if (REG_MATCH_NULL_STRING_P (reg_info[reg_no]) == MATCH_NULL_UNSET_VALUE)
	REG_MATCH_NULL_STRING_P (reg_info[reg_no]) = ret;

      if (!ret)
	return false;
      break;

    /* If this is an optimized succeed_n for zero times, make the jump.  */
    case jump:
      EXTRACT_NUMBER_AND_INCR (mcnt, p1);
      if (mcnt >= 0)
	p1 += mcnt;
      else
	return false;
      break;

    case succeed_n:
      /* Get to the number of times to succeed.  */
      p1 += 2;
      EXTRACT_NUMBER_AND_INCR (mcnt, p1);

      if (mcnt == 0)
	{
	  p1 -= 4;
	  EXTRACT_NUMBER_AND_INCR (mcnt, p1);
	  p1 += mcnt;
	}
      else
	return false;
      break;

    case duplicate:
      if (!REG_MATCH_NULL_STRING_P (reg_info[*p1]))
	return false;
      break;

    case set_number_at:
      p1 += 4;

    default:
      /* All other opcodes mean we cannot match the empty string.  */
      return false;
  }

  *p = p1;
  return true;
} /* common_op_match_null_string_p */


/* Return zero if TRANSLATE[S1] and TRANSLATE[S2] are identical for LEN
   bytes; nonzero otherwise.  */

static int
bcmp_translate(
     unsigned char *s1,
     unsigned char *s2,
     int len,
     char *translate
)
{
  register unsigned char *p1 = s1, *p2 = s2;
  while (len)
    {
      if (translate[*p1++] != translate[*p2++]) return 1;
      len--;
    }
  return 0;
}

/* Entry points for GNU code.  */

/* re_compile_pattern is the GNU regular expression compiler: it
   compiles PATTERN (of length SIZE) and puts the result in BUFP.
   Returns 0 if the pattern was valid, otherwise an error string.

   Assumes the `allocated' (and perhaps `buffer') and `translate' fields
   are set in BUFP on entry.

   We call regex_compile to do the actual compilation.  */

const char *
re_compile_pattern (pattern, length, bufp)
     const char *pattern;
     int length;
     struct re_pattern_buffer *bufp;
{
  reg_errcode_t ret;

  /* GNU code is written to assume at least RE_NREGS registers will be set
     (and at least one extra will be -1).  */
  bufp->regs_allocated = REGS_UNALLOCATED;

  /* And GNU code determines whether or not to get register information
     by passing null for the REGS argument to re_match, etc., not by
     setting no_sub.  */
  bufp->no_sub = 0;

  /* Match anchors at newline.  */
  bufp->newline_anchor = 1;

  ret = regex_compile (pattern, length, re_syntax_options, bufp);

  return re_error_msg[(int) ret];
}

/* Entry points compatible with 4.2 BSD regex library.  We don't define
   them if this is an Emacs or POSIX compilation.  */

#if !defined (emacs) && !defined (_POSIX_SOURCE)

/* BSD has one and only one pattern buffer.  */
static struct re_pattern_buffer re_comp_buf;

char *
re_comp (s)
    const char *s;
{
  reg_errcode_t ret;

  if (!s)
    {
      if (!re_comp_buf.buffer)
	return "No previous regular expression";
      return 0;
    }

  if (!re_comp_buf.buffer)
    {
      re_comp_buf.buffer = (unsigned char *) malloc (200);
      if (re_comp_buf.buffer == NULL)
	return "Memory exhausted";
      re_comp_buf.allocated = 200;

      re_comp_buf.fastmap = (char *) malloc (1 << BYTEWIDTH);
      if (re_comp_buf.fastmap == NULL)
	return "Memory exhausted";
    }

  /* Since `re_exec' always passes NULL for the `regs' argument, we
     don't need to initialize the pattern buffer fields which affect it.  */

  /* Match anchors at newlines.  */
  re_comp_buf.newline_anchor = 1;

  ret = regex_compile (s, strlen (s), re_syntax_options, &re_comp_buf);

  /* Yes, we're discarding `const' here.  */
  return (char *) re_error_msg[(int) ret];
}


int
re_exec (s)
    const char *s;
{
  const int len = strlen (s);
  return
    0 <= re_search (&re_comp_buf, s, len, 0, len, (struct re_registers *) 0);
}
#endif /* not emacs and not _POSIX_SOURCE */

/* POSIX.2 functions.  Don't define these for Emacs.  */

#ifndef emacs

/* regcomp takes a regular expression as a string and compiles it.

   PREG is a regex_t *.  We do not expect any fields to be initialized,
   since POSIX says we shouldn't.  Thus, we set

     `buffer' to the compiled pattern;
     `used' to the length of the compiled pattern;
     `syntax' to RE_SYNTAX_POSIX_EXTENDED if the
       REG_EXTENDED bit in CFLAGS is set; otherwise, to
       RE_SYNTAX_POSIX_BASIC;
     `newline_anchor' to REG_NEWLINE being set in CFLAGS;
     `fastmap' and `fastmap_accurate' to zero;
     `re_nsub' to the number of subexpressions in PATTERN.

   PATTERN is the address of the pattern string.

   CFLAGS is a series of bits which affect compilation.

     If REG_EXTENDED is set, we use POSIX extended syntax; otherwise, we
     use POSIX basic syntax.

     If REG_NEWLINE is set, then . and [^...] don't match newline.
     Also, regexec will try a match beginning after every newline.

     If REG_ICASE is set, then we considers upper- and lowercase
     versions of letters to be equivalent when matching.

     If REG_NOSUB is set, then when PREG is passed to regexec, that
     routine will report only success or failure, and nothing about the
     registers.

   It returns 0 if it succeeds, nonzero if it doesn't.  (See regex.h for
   the return codes and their meanings.)  */

int
regcomp (preg, pattern, cflags)
    regex_t *preg;
    const char *pattern;
    int cflags;
{
  reg_errcode_t ret;
  unsigned syntax
    = (cflags & REG_EXTENDED) ?
      RE_SYNTAX_POSIX_EXTENDED : RE_SYNTAX_POSIX_BASIC;

  /* regex_compile will allocate the space for the compiled pattern.  */
  preg->buffer = 0;
  preg->allocated = 0;

  /* Don't bother to use a fastmap when searching.  This simplifies the
     REG_NEWLINE case: if we used a fastmap, we'd have to put all the
     characters after newlines into the fastmap.  This way, we just try
     every character.  */
  preg->fastmap = 0;

  if (cflags & REG_ICASE)
    {
      unsigned i;

      preg->translate = (char *) malloc (CHAR_SET_SIZE);
      if (preg->translate == NULL)
	return (int) REG_ESPACE;

      /* Map uppercase characters to corresponding lowercase ones.  */
      for (i = 0; i < CHAR_SET_SIZE; i++)
	preg->translate[i] = ISUPPER (i) ? tolower (i) : i;
    }
  else
    preg->translate = NULL;

  /* If REG_NEWLINE is set, newlines are treated differently.  */
  if (cflags & REG_NEWLINE)
    { /* REG_NEWLINE implies neither . nor [^...] match newline.  */
      syntax &= ~RE_DOT_NEWLINE;
      syntax |= RE_HAT_LISTS_NOT_NEWLINE;
      /* It also changes the matching behavior.  */
      preg->newline_anchor = 1;
    }
  else
    preg->newline_anchor = 0;

  preg->no_sub = !!(cflags & REG_NOSUB);

  /* POSIX says a null character in the pattern terminates it, so we
     can use strlen here in compiling the pattern.  */
  ret = regex_compile (pattern, strlen (pattern), syntax, preg);

  /* POSIX doesn't distinguish between an unmatched open-group and an
     unmatched close-group: both are REG_EPAREN.  */
  if (ret == REG_ERPAREN) ret = REG_EPAREN;

  return (int) ret;
}


/* regexec searches for a given pattern, specified by PREG, in the
   string STRING.

   If NMATCH is zero or REG_NOSUB was set in the cflags argument to
   `regcomp', we ignore PMATCH.  Otherwise, we assume PMATCH has at
   least NMATCH elements, and we set them to the offsets of the
   corresponding matched substrings.

   EFLAGS specifies `execution flags' which affect matching: if
   REG_NOTBOL is set, then ^ does not match at the beginning of the
   string; if REG_NOTEOL is set, then $ does not match at the end.

   We return 0 if we find a match and REG_NOMATCH if not.  */

int
regexec (preg, string, nmatch, pmatch, eflags)
    const regex_t *preg;
    const char *string;
    size_t nmatch;
    regmatch_t pmatch[];
    int eflags;
{
  int ret;
  struct re_registers regs;
  regex_t private_preg;
  int len = strlen (string);
  boolean want_reg_info = !preg->no_sub && nmatch > 0;

  private_preg = *preg;

  private_preg.not_bol = !!(eflags & REG_NOTBOL);
  private_preg.not_eol = !!(eflags & REG_NOTEOL);

  /* The user has told us exactly how many registers to return
     information about, via `nmatch'.  We have to pass that on to the
     matching routines.  */
  private_preg.regs_allocated = REGS_FIXED;

  if (want_reg_info)
    {
      regs.num_regs = nmatch;
      regs.start = TALLOC (nmatch, regoff_t);
      regs.end = TALLOC (nmatch, regoff_t);
      if (regs.start == NULL || regs.end == NULL)
	return (int) REG_NOMATCH;
    }

  /* Perform the searching operation.  */
  ret = re_search (&private_preg, string, len,
		   /* start: */ 0, /* range: */ len,
		   want_reg_info ? &regs : (struct re_registers *) 0);

  /* Copy the register information to the POSIX structure.  */
  if (want_reg_info)
    {
      if (ret >= 0)
	{
	  unsigned r;

	  for (r = 0; r < nmatch; r++)
	    {
	      pmatch[r].rm_so = regs.start[r];
	      pmatch[r].rm_eo = regs.end[r];
	    }
	}

      /* If we needed the temporary register info, free the space now.  */
      free (regs.start);
      free (regs.end);
    }

  /* We want zero return to mean success, unlike `re_search'.  */
  return ret >= 0 ? (int) REG_NOERROR : (int) REG_NOMATCH;
}


/* Returns a message corresponding to an error code, ERRCODE, returned
   from either regcomp or regexec.   We don't use PREG here.  */

size_t
regerror(int errcode, const regex_t *preg,
	 char *errbuf, size_t errbuf_size)
{
  const char *msg;
  size_t msg_size;

  if (errcode < 0
      || errcode >= (sizeof (re_error_msg) / sizeof (re_error_msg[0])))
    /* Only error codes returned by the rest of the code should be passed
       to this routine.  If we are given anything else, or if other regex
       code generates an invalid error code, then the program has a bug.
       Dump core so we can fix it.  */
    abort ();

  msg = re_error_msg[errcode];

  /* POSIX doesn't require that we do anything in this case, but why
     not be nice.  */
  if (! msg)
    msg = "Success";

  msg_size = strlen (msg) + 1; /* Includes the null.  */

  if (errbuf_size != 0)
    {
      if (msg_size > errbuf_size)
	{
	  strncpy (errbuf, msg, errbuf_size - 1);
	  errbuf[errbuf_size - 1] = 0;
	}
      else
	strcpy (errbuf, msg);
    }

  return msg_size;
}


/* Free dynamically allocated space used by PREG.  */

void
regfree (preg)
    regex_t *preg;
{
  if (preg->buffer != NULL)
    free (preg->buffer);
  preg->buffer = NULL;

  preg->allocated = 0;
  preg->used = 0;

  if (preg->fastmap != NULL)
    free (preg->fastmap);
  preg->fastmap = NULL;
  preg->fastmap_accurate = 0;

  if (preg->translate != NULL)
    free (preg->translate);
  preg->translate = NULL;
}

#endif /* not emacs  */

/*
Local variables:
make-backup-files: t
version-control: t
trim-versions-without-asking: nil
End:
*/
=======
# endif
#endif
>>>>>>> ce518bbd
<|MERGE_RESOLUTION|>--- conflicted
+++ resolved
@@ -83,2705 +83,5 @@
 # if SHLIB_COMPAT (libc, GLIBC_2_0, GLIBC_2_3)
 link_warning (re_max_failures, "the 're_max_failures' variable is obsolete and will go away.")
 int re_max_failures = 2000;
-<<<<<<< HEAD
-
-typedef const unsigned char *fail_stack_elt_t;
-
-typedef struct
-{
-  fail_stack_elt_t *stack;
-  unsigned size;
-  unsigned avail;			/* Offset of next open position.  */
-} fail_stack_type;
-
-#define FAIL_STACK_EMPTY()     (fail_stack.avail == 0)
-#define FAIL_STACK_PTR_EMPTY() (fail_stack_ptr->avail == 0)
-#define FAIL_STACK_FULL()      (fail_stack.avail == fail_stack.size)
-#define FAIL_STACK_TOP()       (fail_stack.stack[fail_stack.avail])
-
-
-/* Initialize `fail_stack'.  Do `return -2' if the alloc fails.  */
-
-#define INIT_FAIL_STACK()						\
-  do {									\
-    fail_stack.stack = (fail_stack_elt_t *)				\
-      REGEX_ALLOCATE (INIT_FAILURE_ALLOC * sizeof (fail_stack_elt_t));	\
-									\
-    if (fail_stack.stack == NULL)					\
-      return -2;							\
-									\
-    fail_stack.size = INIT_FAILURE_ALLOC;				\
-    fail_stack.avail = 0;						\
-  } while (0)
-
-
-/* Double the size of FAIL_STACK, up to approximately `re_max_failures' items.
-
-   Return 1 if succeeds, and 0 if either ran out of memory
-   allocating space for it or it was already too large.
-
-   REGEX_REALLOCATE requires `destination' be declared.   */
-
-#define DOUBLE_FAIL_STACK(fail_stack)					\
-  ((fail_stack).size > re_max_failures * MAX_FAILURE_ITEMS		\
-   ? 0									\
-   : ((fail_stack).stack = (fail_stack_elt_t *)				\
-	REGEX_REALLOCATE ((fail_stack).stack, 				\
-	  (fail_stack).size * sizeof (fail_stack_elt_t),		\
-	  ((fail_stack).size << 1) * sizeof (fail_stack_elt_t)),	\
-									\
-      (fail_stack).stack == NULL					\
-      ? 0								\
-      : ((fail_stack).size <<= 1, 					\
-	 1)))
-
-
-/* Push PATTERN_OP on FAIL_STACK.
-
-   Return 1 if was able to do so and 0 if ran out of memory allocating
-   space to do so.  */
-#define PUSH_PATTERN_OP(pattern_op, fail_stack)				\
-  ((FAIL_STACK_FULL ()							\
-    && !DOUBLE_FAIL_STACK (fail_stack))					\
-    ? 0									\
-    : ((fail_stack).stack[(fail_stack).avail++] = pattern_op,		\
-       1))
-
-/* This pushes an item onto the failure stack.  Must be a four-byte
-   value.  Assumes the variable `fail_stack'.  Probably should only
-   be called from within `PUSH_FAILURE_POINT'.  */
-#define PUSH_FAILURE_ITEM(item)						\
-  fail_stack.stack[fail_stack.avail++] = (fail_stack_elt_t) item
-
-/* The complement operation.  Assumes `fail_stack' is nonempty.  */
-#define POP_FAILURE_ITEM() fail_stack.stack[--fail_stack.avail]
-
-/* Used to omit pushing failure point id's when we're not debugging.  */
-#ifdef DEBUG
-#define DEBUG_PUSH PUSH_FAILURE_ITEM
-#define DEBUG_POP(item_addr) *(item_addr) = POP_FAILURE_ITEM ()
-#else
-#define DEBUG_PUSH(item)
-#define DEBUG_POP(item_addr)
-#endif
-
-
-/* Push the information about the state we will need
-   if we ever fail back to it.
-
-   Requires variables fail_stack, regstart, regend, reg_info, and
-   num_regs be declared.  DOUBLE_FAIL_STACK requires `destination' be
-   declared.
-
-   Does `return FAILURE_CODE' if runs out of memory.  */
-
-#define PUSH_FAILURE_POINT(pattern_place, string_place, failure_code)	\
-  do {									\
-    char *destination;							\
-    /* Must be int, so when we don't save any registers, the arithmetic	\
-       of 0 + -1 isn't done as unsigned.  */				\
-    int this_reg;							\
-									\
-    DEBUG_STATEMENT (failure_id++);					\
-    DEBUG_STATEMENT (nfailure_points_pushed++);				\
-    DEBUG_PRINT2 ("\nPUSH_FAILURE_POINT #%u:\n", failure_id);		\
-    DEBUG_PRINT2 ("  Before push, next avail: %d\n", (fail_stack).avail);\
-    DEBUG_PRINT2 ("                     size: %d\n", (fail_stack).size);\
-									\
-    DEBUG_PRINT2 ("  slots needed: %d\n", NUM_FAILURE_ITEMS);		\
-    DEBUG_PRINT2 ("     available: %d\n", REMAINING_AVAIL_SLOTS);	\
-									\
-    /* Ensure we have enough space allocated for what we will push.  */	\
-    while (REMAINING_AVAIL_SLOTS < NUM_FAILURE_ITEMS)			\
-      {									\
-	if (!DOUBLE_FAIL_STACK (fail_stack))			\
-	  return failure_code;						\
-									\
-	DEBUG_PRINT2 ("\n  Doubled stack; size now: %d\n",		\
-		       (fail_stack).size);				\
-	DEBUG_PRINT2 ("  slots available: %d\n", REMAINING_AVAIL_SLOTS);\
-      }									\
-									\
-    /* Push the info, starting with the registers.  */			\
-    DEBUG_PRINT1 ("\n");						\
-									\
-    for (this_reg = lowest_active_reg; this_reg <= highest_active_reg;	\
-	 this_reg++)							\
-      {									\
-	DEBUG_PRINT2 ("  Pushing reg: %d\n", this_reg);			\
-	DEBUG_STATEMENT (num_regs_pushed++);				\
-									\
-	DEBUG_PRINT2 ("    start: 0x%x\n", regstart[this_reg]);		\
-	PUSH_FAILURE_ITEM (regstart[this_reg]);				\
-									\
-	DEBUG_PRINT2 ("    end: 0x%x\n", regend[this_reg]);		\
-	PUSH_FAILURE_ITEM (regend[this_reg]);				\
-									\
-	DEBUG_PRINT2 ("    info: 0x%x\n      ", reg_info[this_reg]);	\
-	DEBUG_PRINT2 (" match_null=%d",					\
-		      REG_MATCH_NULL_STRING_P (reg_info[this_reg]));	\
-	DEBUG_PRINT2 (" active=%d", IS_ACTIVE (reg_info[this_reg]));	\
-	DEBUG_PRINT2 (" matched_something=%d",				\
-		      MATCHED_SOMETHING (reg_info[this_reg]));		\
-	DEBUG_PRINT2 (" ever_matched=%d",				\
-		      EVER_MATCHED_SOMETHING (reg_info[this_reg]));	\
-	DEBUG_PRINT1 ("\n");						\
-	PUSH_FAILURE_ITEM (reg_info[this_reg].word);			\
-      }									\
-									\
-    DEBUG_PRINT2 ("  Pushing  low active reg: %d\n", lowest_active_reg);\
-    PUSH_FAILURE_ITEM (lowest_active_reg);				\
-									\
-    DEBUG_PRINT2 ("  Pushing high active reg: %d\n", highest_active_reg);\
-    PUSH_FAILURE_ITEM (highest_active_reg);				\
-									\
-    DEBUG_PRINT2 ("  Pushing pattern 0x%x: ", pattern_place);		\
-    DEBUG_PRINT_COMPILED_PATTERN (bufp, pattern_place, pend);		\
-    PUSH_FAILURE_ITEM (pattern_place);					\
-									\
-    DEBUG_PRINT2 ("  Pushing string 0x%x: `", string_place);		\
-    DEBUG_PRINT_DOUBLE_STRING (string_place, string1, size1, string2,   \
-				 size2);				\
-    DEBUG_PRINT1 ("'\n");						\
-    PUSH_FAILURE_ITEM (string_place);					\
-									\
-    DEBUG_PRINT2 ("  Pushing failure id: %u\n", failure_id);		\
-    DEBUG_PUSH (failure_id);						\
-  } while (0)
-
-/* This is the number of items that are pushed and popped on the stack
-   for each register.  */
-#define NUM_REG_ITEMS  3
-
-/* Individual items aside from the registers.  */
-#ifdef DEBUG
-#define NUM_NONREG_ITEMS 5 /* Includes failure point id.  */
-#else
-#define NUM_NONREG_ITEMS 4
-#endif
-
-/* We push at most this many items on the stack.  */
-#define MAX_FAILURE_ITEMS ((num_regs - 1) * NUM_REG_ITEMS + NUM_NONREG_ITEMS)
-
-/* We actually push this many items.  */
-#define NUM_FAILURE_ITEMS						\
-  ((highest_active_reg - lowest_active_reg + 1) * NUM_REG_ITEMS 	\
-    + NUM_NONREG_ITEMS)
-
-/* How many items can still be added to the stack without overflowing it.  */
-#define REMAINING_AVAIL_SLOTS ((fail_stack).size - (fail_stack).avail)
-
-
-/* Pops what PUSH_FAIL_STACK pushes.
-
-   We restore into the parameters, all of which should be lvalues:
-     STR -- the saved data position.
-     PAT -- the saved pattern position.
-     LOW_REG, HIGH_REG -- the highest and lowest active registers.
-     REGSTART, REGEND -- arrays of string positions.
-     REG_INFO -- array of information about each subexpression.
-
-   Also assumes the variables `fail_stack' and (if debugging), `bufp',
-   `pend', `string1', `size1', `string2', and `size2'.  */
-
-#define POP_FAILURE_POINT(str, pat, low_reg, high_reg, regstart, regend, reg_info)\
-{									\
-  DEBUG_STATEMENT (fail_stack_elt_t failure_id;)			\
-  int this_reg;								\
-  const unsigned char *string_temp;					\
-									\
-  assert (!FAIL_STACK_EMPTY ());					\
-									\
-  /* Remove failure points and point to how many regs pushed.  */	\
-  DEBUG_PRINT1 ("POP_FAILURE_POINT:\n");				\
-  DEBUG_PRINT2 ("  Before pop, next avail: %d\n", fail_stack.avail);	\
-  DEBUG_PRINT2 ("                    size: %d\n", fail_stack.size);	\
-									\
-  assert (fail_stack.avail >= NUM_NONREG_ITEMS);			\
-									\
-  DEBUG_POP (&failure_id);						\
-  DEBUG_PRINT2 ("  Popping failure id: %u\n", failure_id);		\
-									\
-  /* If the saved string location is NULL, it came from an		\
-     on_failure_keep_string_jump opcode, and we want to throw away the	\
-     saved NULL, thus retaining our current position in the string.  */	\
-  string_temp = POP_FAILURE_ITEM ();					\
-  if (string_temp != NULL)						\
-    str = (const char *) string_temp;					\
-									\
-  DEBUG_PRINT2 ("  Popping string 0x%x: `", str);			\
-  DEBUG_PRINT_DOUBLE_STRING (str, string1, size1, string2, size2);	\
-  DEBUG_PRINT1 ("'\n");							\
-									\
-  pat = (unsigned char *) POP_FAILURE_ITEM ();				\
-  DEBUG_PRINT2 ("  Popping pattern 0x%x: ", pat);			\
-  DEBUG_PRINT_COMPILED_PATTERN (bufp, pat, pend);			\
-									\
-  /* Restore register info.  */						\
-  high_reg = (unsigned) POP_FAILURE_ITEM ();				\
-  DEBUG_PRINT2 ("  Popping high active reg: %d\n", high_reg);		\
-									\
-  low_reg = (unsigned) POP_FAILURE_ITEM ();				\
-  DEBUG_PRINT2 ("  Popping  low active reg: %d\n", low_reg);		\
-									\
-  for (this_reg = high_reg; this_reg >= low_reg; this_reg--)		\
-    {									\
-      DEBUG_PRINT2 ("    Popping reg: %d\n", this_reg);			\
-									\
-      reg_info[this_reg].word = POP_FAILURE_ITEM ();			\
-      DEBUG_PRINT2 ("      info: 0x%x\n", reg_info[this_reg]);		\
-									\
-      regend[this_reg] = (const char *) POP_FAILURE_ITEM ();		\
-      DEBUG_PRINT2 ("      end: 0x%x\n", regend[this_reg]);		\
-									\
-      regstart[this_reg] = (const char *) POP_FAILURE_ITEM ();		\
-      DEBUG_PRINT2 ("      start: 0x%x\n", regstart[this_reg]);		\
-    }									\
-									\
-  DEBUG_STATEMENT (nfailure_points_popped++);				\
-} /* POP_FAILURE_POINT */
--
-/* re_compile_fastmap computes a ``fastmap'' for the compiled pattern in
-   BUFP.  A fastmap records which of the (1 << BYTEWIDTH) possible
-   characters can start a string that matches the pattern.  This fastmap
-   is used by re_search to skip quickly over impossible starting points.
-
-   The caller must supply the address of a (1 << BYTEWIDTH)-byte data
-   area as BUFP->fastmap.
-
-   We set the `fastmap', `fastmap_accurate', and `can_be_null' fields in
-   the pattern buffer.
-
-   Returns 0 if we succeed, -2 if an internal error.   */
-
-int
-re_compile_fastmap (bufp)
-     struct re_pattern_buffer *bufp;
-{
-  int j, k;
-  fail_stack_type fail_stack;
-#ifndef REGEX_MALLOC
-  char *destination;
-#endif
-  /* We don't push any register information onto the failure stack.  */
-  unsigned num_regs = 0;
-
-  register char *fastmap = bufp->fastmap;
-  unsigned char *pattern = bufp->buffer;
-  unsigned long size = bufp->used;
-  const unsigned char *p = pattern;
-  register unsigned char *pend = pattern + size;
-
-  /* Assume that each path through the pattern can be null until
-     proven otherwise.  We set this false at the bottom of switch
-     statement, to which we get only if a particular path doesn't
-     match the empty string.  */
-  boolean path_can_be_null = true;
-
-  /* We aren't doing a `succeed_n' to begin with.  */
-  boolean succeed_n_p = false;
-
-  assert (fastmap != NULL && p != NULL);
-
-  INIT_FAIL_STACK ();
-  bzero (fastmap, 1 << BYTEWIDTH);  /* Assume nothing's valid.  */
-  bufp->fastmap_accurate = 1;	    /* It will be when we're done.  */
-  bufp->can_be_null = 0;
-
-  while (p != pend || !FAIL_STACK_EMPTY ())
-    {
-      if (p == pend)
-	{
-	  bufp->can_be_null |= path_can_be_null;
-
-	  /* Reset for next path.  */
-	  path_can_be_null = true;
-
-	  p = fail_stack.stack[--fail_stack.avail];
-	}
-
-      /* We should never be about to go beyond the end of the pattern.  */
-      assert (p < pend);
-
-#ifdef SWITCH_ENUM_BUG
-      switch ((int) ((re_opcode_t) *p++))
-#else
-      switch ((re_opcode_t) *p++)
-#endif
-	{
-
-	/* I guess the idea here is to simply not bother with a fastmap
-	   if a backreference is used, since it's too hard to figure out
-	   the fastmap for the corresponding group.  Setting
-	   `can_be_null' stops `re_search_2' from using the fastmap, so
-	   that is all we do.  */
-	case duplicate:
-	  bufp->can_be_null = 1;
-	  return 0;
-
-
-      /* Following are the cases which match a character.  These end
-	 with `break'.  */
-
-	case exactn:
-	  fastmap[p[1]] = 1;
-	  break;
-
-
-	case charset:
-	  for (j = *p++ * BYTEWIDTH - 1; j >= 0; j--)
-	    if (p[j / BYTEWIDTH] & (1 << (j % BYTEWIDTH)))
-	      fastmap[j] = 1;
-	  break;
-
-
-	case charset_not:
-	  /* Chars beyond end of map must be allowed.  */
-	  for (j = *p * BYTEWIDTH; j < (1 << BYTEWIDTH); j++)
-	    fastmap[j] = 1;
-
-	  for (j = *p++ * BYTEWIDTH - 1; j >= 0; j--)
-	    if (!(p[j / BYTEWIDTH] & (1 << (j % BYTEWIDTH))))
-	      fastmap[j] = 1;
-	  break;
-
-
-	case wordchar:
-	  for (j = 0; j < (1 << BYTEWIDTH); j++)
-	    if (SYNTAX (j) == Sword)
-	      fastmap[j] = 1;
-	  break;
-
-
-	case notwordchar:
-	  for (j = 0; j < (1 << BYTEWIDTH); j++)
-	    if (SYNTAX (j) != Sword)
-	      fastmap[j] = 1;
-	  break;
-
-
-	case anychar:
-	  /* `.' matches anything ...  */
-	  for (j = 0; j < (1 << BYTEWIDTH); j++)
-	    fastmap[j] = 1;
-
-	  /* ... except perhaps newline.  */
-	  if (!(bufp->syntax & RE_DOT_NEWLINE))
-	    fastmap['\n'] = 0;
-
-	  /* Return if we have already set `can_be_null'; if we have,
-	     then the fastmap is irrelevant.  Something's wrong here.  */
-	  else if (bufp->can_be_null)
-	    return 0;
-
-	  /* Otherwise, have to check alternative paths.  */
-	  break;
-
-
-#ifdef emacs
-	case syntaxspec:
-	  k = *p++;
-	  for (j = 0; j < (1 << BYTEWIDTH); j++)
-	    if (SYNTAX (j) == (enum syntaxcode) k)
-	      fastmap[j] = 1;
-	  break;
-
-
-	case notsyntaxspec:
-	  k = *p++;
-	  for (j = 0; j < (1 << BYTEWIDTH); j++)
-	    if (SYNTAX (j) != (enum syntaxcode) k)
-	      fastmap[j] = 1;
-	  break;
-
-
-      /* All cases after this match the empty string.  These end with
-	 `continue'.  */
-
-
-	case before_dot:
-	case at_dot:
-	case after_dot:
-	  continue;
-#endif /* not emacs */
-
-
-	case no_op:
-	case begline:
-	case endline:
-	case begbuf:
-	case endbuf:
-	case wordbound:
-	case notwordbound:
-	case wordbeg:
-	case wordend:
-	case push_dummy_failure:
-	  continue;
-
-
-	case jump_n:
-	case pop_failure_jump:
-	case maybe_pop_jump:
-	case jump:
-	case jump_past_alt:
-	case dummy_failure_jump:
-	  EXTRACT_NUMBER_AND_INCR (j, p);
-	  p += j;
-	  if (j > 0)
-	    continue;
-
-	  /* Jump backward implies we just went through the body of a
-	     loop and matched nothing.  Opcode jumped to should be
-	     `on_failure_jump' or `succeed_n'.  Just treat it like an
-	     ordinary jump.  For a * loop, it has pushed its failure
-	     point already; if so, discard that as redundant.  */
-	  if ((re_opcode_t) *p != on_failure_jump
-	      && (re_opcode_t) *p != succeed_n)
-	    continue;
-
-	  p++;
-	  EXTRACT_NUMBER_AND_INCR (j, p);
-	  p += j;
-
-	  /* If what's on the stack is where we are now, pop it.  */
-	  if (!FAIL_STACK_EMPTY ()
-	      && fail_stack.stack[fail_stack.avail - 1] == p)
-	    fail_stack.avail--;
-
-	  continue;
-
-
-	case on_failure_jump:
-	case on_failure_keep_string_jump:
-	handle_on_failure_jump:
-	  EXTRACT_NUMBER_AND_INCR (j, p);
-
-	  /* For some patterns, e.g., `(a?)?', `p+j' here points to the
-	     end of the pattern.  We don't want to push such a point,
-	     since when we restore it above, entering the switch will
-	     increment `p' past the end of the pattern.  We don't need
-	     to push such a point since we obviously won't find any more
-	     fastmap entries beyond `pend'.  Such a pattern can match
-	     the null string, though.  */
-	  if (p + j < pend)
-	    {
-	      if (!PUSH_PATTERN_OP (p + j, fail_stack))
-		return -2;
-	    }
-	  else
-	    bufp->can_be_null = 1;
-
-	  if (succeed_n_p)
-	    {
-	      EXTRACT_NUMBER_AND_INCR (k, p);	/* Skip the n.  */
-	      succeed_n_p = false;
-	    }
-
-	  continue;
-
-
-	case succeed_n:
-	  /* Get to the number of times to succeed.  */
-	  p += 2;
-
-	  /* Increment p past the n for when k != 0.  */
-	  EXTRACT_NUMBER_AND_INCR (k, p);
-	  if (k == 0)
-	    {
-	      p -= 4;
-	      succeed_n_p = true;  /* Spaghetti code alert.  */
-	      goto handle_on_failure_jump;
-	    }
-	  continue;
-
-
-	case set_number_at:
-	  p += 4;
-	  continue;
-
-
-	case start_memory:
-	case stop_memory:
-	  p += 2;
-	  continue;
-
-
-	default:
-	  abort (); /* We have listed all the cases.  */
-	} /* switch *p++ */
-
-      /* Getting here means we have found the possible starting
-	 characters for one path of the pattern -- and that the empty
-	 string does not match.  We need not follow this path further.
-	 Instead, look at the next alternative (remembered on the
-	 stack), or quit if no more.  The test at the top of the loop
-	 does these things.  */
-      path_can_be_null = false;
-      p = pend;
-    } /* while p */
-
-  /* Set `can_be_null' for the last path (also the first path, if the
-     pattern is empty).  */
-  bufp->can_be_null |= path_can_be_null;
-  return 0;
-} /* re_compile_fastmap */
--
-/* Set REGS to hold NUM_REGS registers, storing them in STARTS and
-   ENDS.  Subsequent matches using PATTERN_BUFFER and REGS will use
-   this memory for recording register information.  STARTS and ENDS
-   must be allocated using the malloc library routine, and must each
-   be at least NUM_REGS * sizeof (regoff_t) bytes long.
-
-   If NUM_REGS == 0, then subsequent matches should allocate their own
-   register data.
-
-   Unless this function is called, the first search or match using
-   PATTERN_BUFFER will allocate its own register data, without
-   freeing the old data.  */
-
-void
-re_set_registers (bufp, regs, num_regs, starts, ends)
-    struct re_pattern_buffer *bufp;
-    struct re_registers *regs;
-    unsigned num_regs;
-    regoff_t *starts, *ends;
-{
-  if (num_regs)
-    {
-      bufp->regs_allocated = REGS_REALLOCATE;
-      regs->num_regs = num_regs;
-      regs->start = starts;
-      regs->end = ends;
-    }
-  else
-    {
-      bufp->regs_allocated = REGS_UNALLOCATED;
-      regs->num_regs = 0;
-      regs->start = regs->end = (regoff_t *) 0;
-    }
-}
--
-/* Searching routines.  */
-
-/* Like re_search_2, below, but only one string is specified, and
-   doesn't let you say where to stop matching. */
-
-int
-re_search (bufp, string, size, startpos, range, regs)
-     struct re_pattern_buffer *bufp;
-     const char *string;
-     int size, startpos, range;
-     struct re_registers *regs;
-{
-  return re_search_2 (bufp, NULL, 0, string, size, startpos, range,
-		      regs, size);
-}
-
-
-/* Using the compiled pattern in BUFP->buffer, first tries to match the
-   virtual concatenation of STRING1 and STRING2, starting first at index
-   STARTPOS, then at STARTPOS + 1, and so on.
-
-   STRING1 and STRING2 have length SIZE1 and SIZE2, respectively.
-
-   RANGE is how far to scan while trying to match.  RANGE = 0 means try
-   only at STARTPOS; in general, the last start tried is STARTPOS +
-   RANGE.
-
-   In REGS, return the indices of the virtual concatenation of STRING1
-   and STRING2 that matched the entire BUFP->buffer and its contained
-   subexpressions.
-
-   Do not consider matching one past the index STOP in the virtual
-   concatenation of STRING1 and STRING2.
-
-   We return either the position in the strings at which the match was
-   found, -1 if no match, or -2 if error (such as failure
-   stack overflow).  */
-
-int
-re_search_2 (bufp, string1, size1, string2, size2, startpos, range, regs, stop)
-     struct re_pattern_buffer *bufp;
-     const char *string1, *string2;
-     int size1, size2;
-     int startpos;
-     int range;
-     struct re_registers *regs;
-     int stop;
-{
-  int val;
-  register char *fastmap = bufp->fastmap;
-  register char *translate = bufp->translate;
-  int total_size = size1 + size2;
-  int endpos = startpos + range;
-
-  /* Check for out-of-range STARTPOS.  */
-  if (startpos < 0 || startpos > total_size)
-    return -1;
-
-  /* Fix up RANGE if it might eventually take us outside
-     the virtual concatenation of STRING1 and STRING2.  */
-  if (endpos < -1)
-    range = -1 - startpos;
-  else if (endpos > total_size)
-    range = total_size - startpos;
-
-  /* If the search isn't to be a backwards one, don't waste time in a
-     search for a pattern that must be anchored.  */
-  if (bufp->used > 0 && (re_opcode_t) bufp->buffer[0] == begbuf && range > 0)
-    {
-      if (startpos > 0)
-	return -1;
-      else
-	range = 1;
-    }
-
-  /* Update the fastmap now if not correct already.  */
-  if (fastmap && !bufp->fastmap_accurate)
-    if (re_compile_fastmap (bufp) == -2)
-      return -2;
-
-  /* Loop through the string, looking for a place to start matching.  */
-  for (;;)
-    {
-      /* If a fastmap is supplied, skip quickly over characters that
-	 cannot be the start of a match.  If the pattern can match the
-	 null string, however, we don't need to skip characters; we want
-	 the first null string.  */
-      if (fastmap && startpos < total_size && !bufp->can_be_null)
-	{
-	  if (range > 0)	/* Searching forwards.  */
-	    {
-	      register const char *d;
-	      register int lim = 0;
-	      int irange = range;
-
-	      if (startpos < size1 && startpos + range >= size1)
-		lim = range - (size1 - startpos);
-
-	      d = (startpos >= size1 ? string2 - size1 : string1) + startpos;
-
-	      /* Written out as an if-else to avoid testing `translate'
-		 inside the loop.  */
-	      if (translate)
-		while (range > lim
-		       && !fastmap[(unsigned char)
-				   translate[(unsigned char) *d++]])
-		  range--;
-	      else
-		while (range > lim && !fastmap[(unsigned char) *d++])
-		  range--;
-
-	      startpos += irange - range;
-	    }
-	  else				/* Searching backwards.  */
-	    {
-	      register char c = (size1 == 0 || startpos >= size1
-				 ? string2[startpos - size1]
-				 : string1[startpos]);
-
-	      if (!fastmap[(unsigned char) TRANSLATE (c)])
-		goto advance;
-	    }
-	}
-
-      /* If can't match the null string, and that's all we have left, fail.  */
-      if (range >= 0 && startpos == total_size && fastmap
-	  && !bufp->can_be_null)
-	return -1;
-
-      val = re_match_2 (bufp, string1, size1, string2, size2,
-			startpos, regs, stop);
-      if (val >= 0)
-	return startpos;
-
-      if (val == -2)
-	return -2;
-
-    advance:
-      if (!range)
-	break;
-      else if (range > 0)
-	{
-	  range--;
-	  startpos++;
-	}
-      else
-	{
-	  range++;
-	  startpos--;
-	}
-    }
-  return -1;
-} /* re_search_2 */
--
-/* Declarations and macros for re_match_2.  */
-
-static int bcmp_translate ();
-static boolean alt_match_null_string_p (),
-	       common_op_match_null_string_p (),
-	       group_match_null_string_p ();
-
-/* Structure for per-register (a.k.a. per-group) information.
-   This must not be longer than one word, because we push this value
-   onto the failure stack.  Other register information, such as the
-   starting and ending positions (which are addresses), and the list of
-   inner groups (which is a bits list) are maintained in separate
-   variables.
-
-   We are making a (strictly speaking) nonportable assumption here: that
-   the compiler will pack our bit fields into something that fits into
-   the type of `word', i.e., is something that fits into one item on the
-   failure stack.  */
-typedef union
-{
-  fail_stack_elt_t word;
-  struct
-  {
-      /* This field is one if this group can match the empty string,
-	 zero if not.  If not yet determined,  `MATCH_NULL_UNSET_VALUE'.  */
-#define MATCH_NULL_UNSET_VALUE 3
-    unsigned match_null_string_p : 2;
-    unsigned is_active : 1;
-    unsigned matched_something : 1;
-    unsigned ever_matched_something : 1;
-  } bits;
-} register_info_type;
-
-#define REG_MATCH_NULL_STRING_P(R)  ((R).bits.match_null_string_p)
-#define IS_ACTIVE(R)  ((R).bits.is_active)
-#define MATCHED_SOMETHING(R)  ((R).bits.matched_something)
-#define EVER_MATCHED_SOMETHING(R)  ((R).bits.ever_matched_something)
-
-
-/* Call this when have matched a real character; it sets `matched' flags
-   for the subexpressions which we are currently inside.  Also records
-   that those subexprs have matched.  */
-#define SET_REGS_MATCHED()						\
-  do									\
-    {									\
-      unsigned r;							\
-      for (r = lowest_active_reg; r <= highest_active_reg; r++)		\
-	{								\
-	  MATCHED_SOMETHING (reg_info[r])				\
-	    = EVER_MATCHED_SOMETHING (reg_info[r])			\
-	    = 1;							\
-	}								\
-    }									\
-  while (0)
-
-
-/* This converts PTR, a pointer into one of the search strings `string1'
-   and `string2' into an offset from the beginning of that string.  */
-#define POINTER_TO_OFFSET(ptr)						\
-  (FIRST_STRING_P (ptr) ? (ptr) - string1 : (ptr) - string2 + size1)
-
-/* Registers are set to a sentinel when they haven't yet matched.  */
-#define REG_UNSET_VALUE ((char *) -1)
-#define REG_UNSET(e) ((e) == REG_UNSET_VALUE)
-
-
-/* Macros for dealing with the split strings in re_match_2.  */
-
-#define MATCHING_IN_FIRST_STRING  (dend == end_match_1)
-
-/* Call before fetching a character with *d.  This switches over to
-   string2 if necessary.  */
-#define PREFETCH()							\
-  while (d == dend)						    	\
-    {									\
-      /* End of string2 => fail.  */					\
-      if (dend == end_match_2) 						\
-	goto fail;							\
-      /* End of string1 => advance to string2.  */ 			\
-      d = string2;						        \
-      dend = end_match_2;						\
-    }
-
-
-/* Test if at very beginning or at very end of the virtual concatenation
-   of `string1' and `string2'.  If only one string, it's `string2'.  */
-#define AT_STRINGS_BEG(d) ((d) == (size1 ? string1 : string2) || !size2)
-#define AT_STRINGS_END(d) ((d) == end2)
-
-
-/* Test if D points to a character which is word-constituent.  We have
-   two special cases to check for: if past the end of string1, look at
-   the first character in string2; and if before the beginning of
-   string2, look at the last character in string1.  */
-#define WORDCHAR_P(d)							\
-  (SYNTAX ((d) == end1 ? *string2					\
-	   : (d) == string2 - 1 ? *(end1 - 1) : *(d))			\
-   == Sword)
-
-/* Test if the character before D and the one at D differ with respect
-   to being word-constituent.  */
-#define AT_WORD_BOUNDARY(d)						\
-  (AT_STRINGS_BEG (d) || AT_STRINGS_END (d)				\
-   || WORDCHAR_P (d - 1) != WORDCHAR_P (d))
-
-
-/* Free everything we malloc.  */
-#ifdef REGEX_MALLOC
-#define FREE_VAR(var) if (var) free (var); var = NULL
-#define FREE_VARIABLES()						\
-  do {									\
-    FREE_VAR (fail_stack.stack);					\
-    FREE_VAR (regstart);						\
-    FREE_VAR (regend);							\
-    FREE_VAR (old_regstart);						\
-    FREE_VAR (old_regend);						\
-    FREE_VAR (best_regstart);						\
-    FREE_VAR (best_regend);						\
-    FREE_VAR (reg_info);						\
-    FREE_VAR (reg_dummy);						\
-    FREE_VAR (reg_info_dummy);						\
-  } while (0)
-#else /* not REGEX_MALLOC */
-/* Some MIPS systems (at least) want this to free alloca'd storage.  */
-#define FREE_VARIABLES() alloca (0)
-#endif /* not REGEX_MALLOC */
-
-
-/* These values must meet several constraints.  They must not be valid
-   register values; since we have a limit of 255 registers (because
-   we use only one byte in the pattern for the register number), we can
-   use numbers larger than 255.  They must differ by 1, because of
-   NUM_FAILURE_ITEMS above.  And the value for the lowest register must
-   be larger than the value for the highest register, so we do not try
-   to actually save any registers when none are active.  */
-#define NO_HIGHEST_ACTIVE_REG (1 << BYTEWIDTH)
-#define NO_LOWEST_ACTIVE_REG (NO_HIGHEST_ACTIVE_REG + 1)
--
-/* Matching routines.  */
-
-#ifndef emacs   /* Emacs never uses this.  */
-/* re_match is like re_match_2 except it takes only a single string.  */
-
-int
-re_match (bufp, string, size, pos, regs)
-     struct re_pattern_buffer *bufp;
-     const char *string;
-     int size, pos;
-     struct re_registers *regs;
- {
-  return re_match_2 (bufp, NULL, 0, string, size, pos, regs, size);
-}
-#endif /* not emacs */
-
-
-/* re_match_2 matches the compiled pattern in BUFP against the
-   (virtual) concatenation of STRING1 and STRING2 (of length SIZE1
-   and SIZE2, respectively).  We start matching at POS, and stop
-   matching at STOP.
-
-   If REGS is non-null and the `no_sub' field of BUFP is nonzero, we
-   store offsets for the substring each group matched in REGS.  See the
-   documentation for exactly how many groups we fill.
-
-   We return -1 if no match, -2 if an internal error (such as the
-   failure stack overflowing).  Otherwise, we return the length of the
-   matched substring.  */
-
-int
-re_match_2 (bufp, string1, size1, string2, size2, pos, regs, stop)
-     struct re_pattern_buffer *bufp;
-     const char *string1, *string2;
-     int size1, size2;
-     int pos;
-     struct re_registers *regs;
-     int stop;
-{
-  /* General temporaries.  */
-  int mcnt;
-  unsigned char *p1;
-
-  /* Just past the end of the corresponding string.  */
-  const char *end1, *end2;
-
-  /* Pointers into string1 and string2, just past the last characters in
-     each to consider matching.  */
-  const char *end_match_1, *end_match_2;
-
-  /* Where we are in the data, and the end of the current string.  */
-  const char *d, *dend;
-
-  /* Where we are in the pattern, and the end of the pattern.  */
-  unsigned char *p = bufp->buffer;
-  register unsigned char *pend = p + bufp->used;
-
-  /* We use this to map every character in the string.  */
-  char *translate = bufp->translate;
-
-  /* Failure point stack.  Each place that can handle a failure further
-     down the line pushes a failure point on this stack.  It consists of
-     restart, regend, and reg_info for all registers corresponding to
-     the subexpressions we're currently inside, plus the number of such
-     registers, and, finally, two char *'s.  The first char * is where
-     to resume scanning the pattern; the second one is where to resume
-     scanning the strings.  If the latter is zero, the failure point is
-     a ``dummy''; if a failure happens and the failure point is a dummy,
-     it gets discarded and the next next one is tried.  */
-  fail_stack_type fail_stack;
-#ifdef DEBUG
-  static unsigned failure_id = 0;
-  unsigned nfailure_points_pushed = 0, nfailure_points_popped = 0;
-#endif
-
-  /* We fill all the registers internally, independent of what we
-     return, for use in backreferences.  The number here includes
-     an element for register zero.  */
-  unsigned num_regs = bufp->re_nsub + 1;
-
-  /* The currently active registers.  */
-  unsigned lowest_active_reg = NO_LOWEST_ACTIVE_REG;
-  unsigned highest_active_reg = NO_HIGHEST_ACTIVE_REG;
-
-  /* Information on the contents of registers. These are pointers into
-     the input strings; they record just what was matched (on this
-     attempt) by a subexpression part of the pattern, that is, the
-     regnum-th regstart pointer points to where in the pattern we began
-     matching and the regnum-th regend points to right after where we
-     stopped matching the regnum-th subexpression.  (The zeroth register
-     keeps track of what the whole pattern matches.)  */
-  const char **regstart = NULL, **regend = NULL;
-
-  /* If a group that's operated upon by a repetition operator fails to
-     match anything, then the register for its start will need to be
-     restored because it will have been set to wherever in the string we
-     are when we last see its open-group operator.  Similarly for a
-     register's end.  */
-  const char **old_regstart = NULL, **old_regend = NULL;
-
-  /* The is_active field of reg_info helps us keep track of which (possibly
-     nested) subexpressions we are currently in. The matched_something
-     field of reg_info[reg_num] helps us tell whether or not we have
-     matched any of the pattern so far this time through the reg_num-th
-     subexpression.  These two fields get reset each time through any
-     loop their register is in.  */
-  register_info_type *reg_info = NULL;
-
-  /* The following record the register info as found in the above
-     variables when we find a match better than any we've seen before.
-     This happens as we backtrack through the failure points, which in
-     turn happens only if we have not yet matched the entire string. */
-  unsigned best_regs_set = false;
-  const char **best_regstart = NULL, **best_regend = NULL;
-
-  /* Logically, this is `best_regend[0]'.  But we don't want to have to
-     allocate space for that if we're not allocating space for anything
-     else (see below).  Also, we never need info about register 0 for
-     any of the other register vectors, and it seems rather a kludge to
-     treat `best_regend' differently than the rest.  So we keep track of
-     the end of the best match so far in a separate variable.  We
-     initialize this to NULL so that when we backtrack the first time
-     and need to test it, it's not garbage.  */
-  const char *match_end = NULL;
-
-  /* Used when we pop values we don't care about.  */
-  const char **reg_dummy = NULL;
-  register_info_type *reg_info_dummy = NULL;
-
-#ifdef DEBUG
-  /* Counts the total number of registers pushed.  */
-  unsigned num_regs_pushed = 0;
-#endif
-
-  DEBUG_PRINT1 ("\n\nEntering re_match_2.\n");
-
-  INIT_FAIL_STACK ();
-
-  /* Do not bother to initialize all the register variables if there are
-     no groups in the pattern, as it takes a fair amount of time.  If
-     there are groups, we include space for register 0 (the whole
-     pattern), even though we never use it, since it simplifies the
-     array indexing.  We should fix this.  */
-  if (bufp->re_nsub)
-    {
-      regstart = REGEX_TALLOC (num_regs, const char *);
-      regend = REGEX_TALLOC (num_regs, const char *);
-      old_regstart = REGEX_TALLOC (num_regs, const char *);
-      old_regend = REGEX_TALLOC (num_regs, const char *);
-      best_regstart = REGEX_TALLOC (num_regs, const char *);
-      best_regend = REGEX_TALLOC (num_regs, const char *);
-      reg_info = REGEX_TALLOC (num_regs, register_info_type);
-      reg_dummy = REGEX_TALLOC (num_regs, const char *);
-      reg_info_dummy = REGEX_TALLOC (num_regs, register_info_type);
-
-      if (!(regstart && regend && old_regstart && old_regend && reg_info
-	    && best_regstart && best_regend && reg_dummy && reg_info_dummy))
-	{
-	  FREE_VARIABLES ();
-	  return -2;
-	}
-    }
-#ifdef REGEX_MALLOC
-  else
-    {
-      /* We must initialize all our variables to NULL, so that
-	 `FREE_VARIABLES' doesn't try to free them.  */
-      regstart = regend = old_regstart = old_regend = best_regstart
-	= best_regend = reg_dummy = NULL;
-      reg_info = reg_info_dummy = (register_info_type *) NULL;
-    }
-#endif /* REGEX_MALLOC */
-
-  /* The starting position is bogus.  */
-  if (pos < 0 || pos > size1 + size2)
-    {
-      FREE_VARIABLES ();
-      return -1;
-    }
-
-  /* Initialize subexpression text positions to -1 to mark ones that no
-     start_memory/stop_memory has been seen for. Also initialize the
-     register information struct.  */
-  for (mcnt = 1; mcnt < num_regs; mcnt++)
-    {
-      regstart[mcnt] = regend[mcnt]
-	= old_regstart[mcnt] = old_regend[mcnt] = REG_UNSET_VALUE;
-
-      REG_MATCH_NULL_STRING_P (reg_info[mcnt]) = MATCH_NULL_UNSET_VALUE;
-      IS_ACTIVE (reg_info[mcnt]) = 0;
-      MATCHED_SOMETHING (reg_info[mcnt]) = 0;
-      EVER_MATCHED_SOMETHING (reg_info[mcnt]) = 0;
-    }
-
-  /* We move `string1' into `string2' if the latter's empty -- but not if
-     `string1' is null.  */
-  if (size2 == 0 && string1 != NULL)
-    {
-      string2 = string1;
-      size2 = size1;
-      string1 = 0;
-      size1 = 0;
-    }
-  end1 = string1 + size1;
-  end2 = string2 + size2;
-
-  /* Compute where to stop matching, within the two strings.  */
-  if (stop <= size1)
-    {
-      end_match_1 = string1 + stop;
-      end_match_2 = string2;
-    }
-  else
-    {
-      end_match_1 = end1;
-      end_match_2 = string2 + stop - size1;
-    }
-
-  /* `p' scans through the pattern as `d' scans through the data.
-     `dend' is the end of the input string that `d' points within.  `d'
-     is advanced into the following input string whenever necessary, but
-     this happens before fetching; therefore, at the beginning of the
-     loop, `d' can be pointing at the end of a string, but it cannot
-     equal `string2'.  */
-  if (size1 > 0 && pos <= size1)
-    {
-      d = string1 + pos;
-      dend = end_match_1;
-    }
-  else
-    {
-      d = string2 + pos - size1;
-      dend = end_match_2;
-    }
-
-  DEBUG_PRINT1 ("The compiled pattern is: ");
-  DEBUG_PRINT_COMPILED_PATTERN (bufp, p, pend);
-  DEBUG_PRINT1 ("The string to match is: `");
-  DEBUG_PRINT_DOUBLE_STRING (d, string1, size1, string2, size2);
-  DEBUG_PRINT1 ("'\n");
-
-  /* This loops over pattern commands.  It exits by returning from the
-     function if the match is complete, or it drops through if the match
-     fails at this starting point in the input data.  */
-  for (;;)
-    {
-      DEBUG_PRINT2 ("\n0x%x: ", p);
-
-      if (p == pend)
-	{ /* End of pattern means we might have succeeded.  */
-	  DEBUG_PRINT1 ("end of pattern ... ");
-
-	  /* If we haven't matched the entire string, and we want the
-	     longest match, try backtracking.  */
-	  if (d != end_match_2)
-	    {
-	      DEBUG_PRINT1 ("backtracking.\n");
-
-	      if (!FAIL_STACK_EMPTY ())
-		{ /* More failure points to try.  */
-		  boolean same_str_p = (FIRST_STRING_P (match_end)
-					== MATCHING_IN_FIRST_STRING);
-
-		  /* If exceeds best match so far, save it.  */
-		  if (!best_regs_set
-		      || (same_str_p && d > match_end)
-		      || (!same_str_p && !MATCHING_IN_FIRST_STRING))
-		    {
-		      best_regs_set = true;
-		      match_end = d;
-
-		      DEBUG_PRINT1 ("\nSAVING match as best so far.\n");
-
-		      for (mcnt = 1; mcnt < num_regs; mcnt++)
-			{
-			  best_regstart[mcnt] = regstart[mcnt];
-			  best_regend[mcnt] = regend[mcnt];
-			}
-		    }
-		  goto fail;
-		}
-
-	      /* If no failure points, don't restore garbage.  */
-	      else if (best_regs_set)
-		{
-		restore_best_regs:
-		  /* Restore best match.  It may happen that `dend ==
-		     end_match_1' while the restored d is in string2.
-		     For example, the pattern `x.*y.*z' against the
-		     strings `x-' and `y-z-', if the two strings are
-		     not consecutive in memory.  */
-		  DEBUG_PRINT1 ("Restoring best registers.\n");
-
-		  d = match_end;
-		  dend = ((d >= string1 && d <= end1)
-			   ? end_match_1 : end_match_2);
-
-		  for (mcnt = 1; mcnt < num_regs; mcnt++)
-		    {
-		      regstart[mcnt] = best_regstart[mcnt];
-		      regend[mcnt] = best_regend[mcnt];
-		    }
-		}
-	    } /* d != end_match_2 */
-
-	  DEBUG_PRINT1 ("Accepting match.\n");
-
-	  /* If caller wants register contents data back, do it.  */
-	  if (regs && !bufp->no_sub)
-	    {
-	      /* Have the register data arrays been allocated?  */
-	      if (bufp->regs_allocated == REGS_UNALLOCATED)
-		{ /* No.  So allocate them with malloc.  We need one
-		     extra element beyond `num_regs' for the `-1' marker
-		     GNU code uses.  */
-		  regs->num_regs = MAX (RE_NREGS, num_regs + 1);
-		  regs->start = TALLOC (regs->num_regs, regoff_t);
-		  regs->end = TALLOC (regs->num_regs, regoff_t);
-		  if (regs->start == NULL || regs->end == NULL)
-		    return -2;
-		  bufp->regs_allocated = REGS_REALLOCATE;
-		}
-	      else if (bufp->regs_allocated == REGS_REALLOCATE)
-		{ /* Yes.  If we need more elements than were already
-		     allocated, reallocate them.  If we need fewer, just
-		     leave it alone.  */
-		  if (regs->num_regs < num_regs + 1)
-		    {
-		      regs->num_regs = num_regs + 1;
-		      RETALLOC (regs->start, regs->num_regs, regoff_t);
-		      RETALLOC (regs->end, regs->num_regs, regoff_t);
-		      if (regs->start == NULL || regs->end == NULL)
-			return -2;
-		    }
-		}
-	      else
-		assert (bufp->regs_allocated == REGS_FIXED);
-
-	      /* Convert the pointer data in `regstart' and `regend' to
-		 indices.  Register zero has to be set differently,
-		 since we haven't kept track of any info for it.  */
-	      if (regs->num_regs > 0)
-		{
-		  regs->start[0] = pos;
-		  regs->end[0] = (MATCHING_IN_FIRST_STRING ? d - string1
-				  : d - string2 + size1);
-		}
-
-	      /* Go through the first `min (num_regs, regs->num_regs)'
-		 registers, since that is all we initialized.  */
-	      for (mcnt = 1; mcnt < MIN (num_regs, regs->num_regs); mcnt++)
-		{
-		  if (REG_UNSET (regstart[mcnt]) || REG_UNSET (regend[mcnt]))
-		    regs->start[mcnt] = regs->end[mcnt] = -1;
-		  else
-		    {
-		      regs->start[mcnt] = POINTER_TO_OFFSET (regstart[mcnt]);
-		      regs->end[mcnt] = POINTER_TO_OFFSET (regend[mcnt]);
-		    }
-		}
-
-	      /* If the regs structure we return has more elements than
-		 were in the pattern, set the extra elements to -1.  If
-		 we (re)allocated the registers, this is the case,
-		 because we always allocate enough to have at least one
-		 -1 at the end.  */
-	      for (mcnt = num_regs; mcnt < regs->num_regs; mcnt++)
-		regs->start[mcnt] = regs->end[mcnt] = -1;
-	    } /* regs && !bufp->no_sub */
-
-	  FREE_VARIABLES ();
-	  DEBUG_PRINT4 ("%u failure points pushed, %u popped (%u remain).\n",
-			nfailure_points_pushed, nfailure_points_popped,
-			nfailure_points_pushed - nfailure_points_popped);
-	  DEBUG_PRINT2 ("%u registers pushed.\n", num_regs_pushed);
-
-	  mcnt = d - pos - (MATCHING_IN_FIRST_STRING
-			    ? string1
-			    : string2 - size1);
-
-	  DEBUG_PRINT2 ("Returning %d from re_match_2.\n", mcnt);
-
-	  return mcnt;
-	}
-
-      /* Otherwise match next pattern command.  */
-#ifdef SWITCH_ENUM_BUG
-      switch ((int) ((re_opcode_t) *p++))
-#else
-      switch ((re_opcode_t) *p++)
-#endif
-	{
-	/* Ignore these.  Used to ignore the n of succeed_n's which
-	   currently have n == 0.  */
-	case no_op:
-	  DEBUG_PRINT1 ("EXECUTING no_op.\n");
-	  break;
-
-
-	/* Match the next n pattern characters exactly.  The following
-	   byte in the pattern defines n, and the n bytes after that
-	   are the characters to match.  */
-	case exactn:
-	  mcnt = *p++;
-	  DEBUG_PRINT2 ("EXECUTING exactn %d.\n", mcnt);
-
-	  /* This is written out as an if-else so we don't waste time
-	     testing `translate' inside the loop.  */
-	  if (translate)
-	    {
-	      do
-		{
-		  PREFETCH ();
-		  if (translate[(unsigned char) *d++] != (char) *p++)
-		    goto fail;
-		}
-	      while (--mcnt);
-	    }
-	  else
-	    {
-	      do
-		{
-		  PREFETCH ();
-		  if (*d++ != (char) *p++) goto fail;
-		}
-	      while (--mcnt);
-	    }
-	  SET_REGS_MATCHED ();
-	  break;
-
-
-	/* Match any character except possibly a newline or a null.  */
-	case anychar:
-	  DEBUG_PRINT1 ("EXECUTING anychar.\n");
-
-	  PREFETCH ();
-
-	  if ((!(bufp->syntax & RE_DOT_NEWLINE) && TRANSLATE (*d) == '\n')
-	      || (bufp->syntax & RE_DOT_NOT_NULL && TRANSLATE (*d) == '\000'))
-	    goto fail;
-
-	  SET_REGS_MATCHED ();
-	  DEBUG_PRINT2 ("  Matched `%d'.\n", *d);
-	  d++;
-	  break;
-
-
-	case charset:
-	case charset_not:
-	  {
-	    register unsigned char c;
-	    boolean not = (re_opcode_t) *(p - 1) == charset_not;
-
-	    DEBUG_PRINT2 ("EXECUTING charset%s.\n", not ? "_not" : "");
-
-	    PREFETCH ();
-	    c = TRANSLATE (*d); /* The character to match.  */
-
-	    /* Cast to `unsigned' instead of `unsigned char' in case the
-	       bit list is a full 32 bytes long.  */
-	    if (c < (unsigned) (*p * BYTEWIDTH)
-		&& p[1 + c / BYTEWIDTH] & (1 << (c % BYTEWIDTH)))
-	      not = !not;
-
-	    p += 1 + *p;
-
-	    if (!not) goto fail;
-
-	    SET_REGS_MATCHED ();
-	    d++;
-	    break;
-	  }
-
-
-	/* The beginning of a group is represented by start_memory.
-	   The arguments are the register number in the next byte, and the
-	   number of groups inner to this one in the next.  The text
-	   matched within the group is recorded (in the internal
-	   registers data structure) under the register number.  */
-	case start_memory:
-	  DEBUG_PRINT3 ("EXECUTING start_memory %d (%d):\n", *p, p[1]);
-
-	  /* Find out if this group can match the empty string.  */
-	  p1 = p;		/* To send to group_match_null_string_p.  */
-
-	  if (REG_MATCH_NULL_STRING_P (reg_info[*p]) == MATCH_NULL_UNSET_VALUE)
-	    REG_MATCH_NULL_STRING_P (reg_info[*p])
-	      = group_match_null_string_p (&p1, pend, reg_info);
-
-	  /* Save the position in the string where we were the last time
-	     we were at this open-group operator in case the group is
-	     operated upon by a repetition operator, e.g., with `(a*)*b'
-	     against `ab'; then we want to ignore where we are now in
-	     the string in case this attempt to match fails.  */
-	  old_regstart[*p] = REG_MATCH_NULL_STRING_P (reg_info[*p])
-			     ? REG_UNSET (regstart[*p]) ? d : regstart[*p]
-			     : regstart[*p];
-	  DEBUG_PRINT2 ("  old_regstart: %d\n",
-			 POINTER_TO_OFFSET (old_regstart[*p]));
-
-	  regstart[*p] = d;
-	  DEBUG_PRINT2 ("  regstart: %d\n", POINTER_TO_OFFSET (regstart[*p]));
-
-	  IS_ACTIVE (reg_info[*p]) = 1;
-	  MATCHED_SOMETHING (reg_info[*p]) = 0;
-
-	  /* This is the new highest active register.  */
-	  highest_active_reg = *p;
-
-	  /* If nothing was active before, this is the new lowest active
-	     register.  */
-	  if (lowest_active_reg == NO_LOWEST_ACTIVE_REG)
-	    lowest_active_reg = *p;
-
-	  /* Move past the register number and inner group count.  */
-	  p += 2;
-	  break;
-
-
-	/* The stop_memory opcode represents the end of a group.  Its
-	   arguments are the same as start_memory's: the register
-	   number, and the number of inner groups.  */
-	case stop_memory:
-	  DEBUG_PRINT3 ("EXECUTING stop_memory %d (%d):\n", *p, p[1]);
-
-	  /* We need to save the string position the last time we were at
-	     this close-group operator in case the group is operated
-	     upon by a repetition operator, e.g., with `((a*)*(b*)*)*'
-	     against `aba'; then we want to ignore where we are now in
-	     the string in case this attempt to match fails.  */
-	  old_regend[*p] = REG_MATCH_NULL_STRING_P (reg_info[*p])
-			   ? REG_UNSET (regend[*p]) ? d : regend[*p]
-			   : regend[*p];
-	  DEBUG_PRINT2 ("      old_regend: %d\n",
-			 POINTER_TO_OFFSET (old_regend[*p]));
-
-	  regend[*p] = d;
-	  DEBUG_PRINT2 ("      regend: %d\n", POINTER_TO_OFFSET (regend[*p]));
-
-	  /* This register isn't active anymore.  */
-	  IS_ACTIVE (reg_info[*p]) = 0;
-
-	  /* If this was the only register active, nothing is active
-	     anymore.  */
-	  if (lowest_active_reg == highest_active_reg)
-	    {
-	      lowest_active_reg = NO_LOWEST_ACTIVE_REG;
-	      highest_active_reg = NO_HIGHEST_ACTIVE_REG;
-	    }
-	  else
-	    { /* We must scan for the new highest active register, since
-		 it isn't necessarily one less than now: consider
-		 (a(b)c(d(e)f)g).  When group 3 ends, after the f), the
-		 new highest active register is 1.  */
-	      unsigned char r = *p - 1;
-	      while (r > 0 && !IS_ACTIVE (reg_info[r]))
-		r--;
-
-	      /* If we end up at register zero, that means that we saved
-		 the registers as the result of an `on_failure_jump', not
-		 a `start_memory', and we jumped to past the innermost
-		 `stop_memory'.  For example, in ((.)*) we save
-		 registers 1 and 2 as a result of the *, but when we pop
-		 back to the second ), we are at the stop_memory 1.
-		 Thus, nothing is active.  */
-	      if (r == 0)
-		{
-		  lowest_active_reg = NO_LOWEST_ACTIVE_REG;
-		  highest_active_reg = NO_HIGHEST_ACTIVE_REG;
-		}
-	      else
-		highest_active_reg = r;
-	    }
-
-	  /* If just failed to match something this time around with a
-	     group that's operated on by a repetition operator, try to
-	     force exit from the ``loop'', and restore the register
-	     information for this group that we had before trying this
-	     last match.  */
-	  if ((!MATCHED_SOMETHING (reg_info[*p])
-	       || (re_opcode_t) p[-3] == start_memory)
-	      && (p + 2) < pend)
-	    {
-	      boolean is_a_jump_n = false;
-
-	      p1 = p + 2;
-	      mcnt = 0;
-	      switch ((re_opcode_t) *p1++)
-		{
-		  case jump_n:
-		    is_a_jump_n = true;
-		  case pop_failure_jump:
-		  case maybe_pop_jump:
-		  case jump:
-		  case dummy_failure_jump:
-		    EXTRACT_NUMBER_AND_INCR (mcnt, p1);
-		    if (is_a_jump_n)
-		      p1 += 2;
-		    break;
-
-		  default:
-		    /* do nothing */ ;
-		}
-	      p1 += mcnt;
-
-	      /* If the next operation is a jump backwards in the pattern
-		 to an on_failure_jump right before the start_memory
-		 corresponding to this stop_memory, exit from the loop
-		 by forcing a failure after pushing on the stack the
-		 on_failure_jump's jump in the pattern, and d.  */
-	      if (mcnt < 0 && (re_opcode_t) *p1 == on_failure_jump
-		  && (re_opcode_t) p1[3] == start_memory && p1[4] == *p)
-		{
-		  /* If this group ever matched anything, then restore
-		     what its registers were before trying this last
-		     failed match, e.g., with `(a*)*b' against `ab' for
-		     regstart[1], and, e.g., with `((a*)*(b*)*)*'
-		     against `aba' for regend[3].
-
-		     Also restore the registers for inner groups for,
-		     e.g., `((a*)(b*))*' against `aba' (register 3 would
-		     otherwise get trashed).  */
-
-		  if (EVER_MATCHED_SOMETHING (reg_info[*p]))
-		    {
-		      unsigned r;
-
-		      EVER_MATCHED_SOMETHING (reg_info[*p]) = 0;
-
-		      /* Restore this and inner groups' (if any) registers.  */
-		      for (r = *p; r < *p + *(p + 1); r++)
-			{
-			  regstart[r] = old_regstart[r];
-
-			  /* xx why this test?  */
-			  if ((int) old_regend[r] >= (int) regstart[r])
-			    regend[r] = old_regend[r];
-			}
-		    }
-		  p1++;
-		  EXTRACT_NUMBER_AND_INCR (mcnt, p1);
-		  PUSH_FAILURE_POINT (p1 + mcnt, d, -2);
-
-		  goto fail;
-		}
-	    }
-
-	  /* Move past the register number and the inner group count.  */
-	  p += 2;
-	  break;
-
-
-	/* \<digit> has been turned into a `duplicate' command which is
-	   followed by the numeric value of <digit> as the register number.  */
-	case duplicate:
-	  {
-	    register const char *d2, *dend2;
-	    int regno = *p++;   /* Get which register to match against.  */
-	    DEBUG_PRINT2 ("EXECUTING duplicate %d.\n", regno);
-
-	    /* Can't back reference a group which we've never matched.  */
-	    if (REG_UNSET (regstart[regno]) || REG_UNSET (regend[regno]))
-	      goto fail;
-
-	    /* Where in input to try to start matching.  */
-	    d2 = regstart[regno];
-
-	    /* Where to stop matching; if both the place to start and
-	       the place to stop matching are in the same string, then
-	       set to the place to stop, otherwise, for now have to use
-	       the end of the first string.  */
-
-	    dend2 = ((FIRST_STRING_P (regstart[regno])
-		      == FIRST_STRING_P (regend[regno]))
-		     ? regend[regno] : end_match_1);
-	    for (;;)
-	      {
-		/* If necessary, advance to next segment in register
-		   contents.  */
-		while (d2 == dend2)
-		  {
-		    if (dend2 == end_match_2) break;
-		    if (dend2 == regend[regno]) break;
-
-		    /* End of string1 => advance to string2. */
-		    d2 = string2;
-		    dend2 = regend[regno];
-		  }
-		/* At end of register contents => success */
-		if (d2 == dend2) break;
-
-		/* If necessary, advance to next segment in data.  */
-		PREFETCH ();
-
-		/* How many characters left in this segment to match.  */
-		mcnt = dend - d;
-
-		/* Want how many consecutive characters we can match in
-		   one shot, so, if necessary, adjust the count.  */
-		if (mcnt > dend2 - d2)
-		  mcnt = dend2 - d2;
-
-		/* Compare that many; failure if mismatch, else move
-		   past them.  */
-		if (translate
-		    ? bcmp_translate (d, d2, mcnt, translate)
-		    : bcmp (d, d2, mcnt))
-		  goto fail;
-		d += mcnt, d2 += mcnt;
-	      }
-	  }
-	  break;
-
-
-	/* begline matches the empty string at the beginning of the string
-	   (unless `not_bol' is set in `bufp'), and, if
-	   `newline_anchor' is set, after newlines.  */
-	case begline:
-	  DEBUG_PRINT1 ("EXECUTING begline.\n");
-
-	  if (AT_STRINGS_BEG (d))
-	    {
-	      if (!bufp->not_bol) break;
-	    }
-	  else if (d[-1] == '\n' && bufp->newline_anchor)
-	    {
-	      break;
-	    }
-	  /* In all other cases, we fail.  */
-	  goto fail;
-
-
-	/* endline is the dual of begline.  */
-	case endline:
-	  DEBUG_PRINT1 ("EXECUTING endline.\n");
-
-	  if (AT_STRINGS_END (d))
-	    {
-	      if (!bufp->not_eol) break;
-	    }
-
-	  /* We have to ``prefetch'' the next character.  */
-	  else if ((d == end1 ? *string2 : *d) == '\n'
-		   && bufp->newline_anchor)
-	    {
-	      break;
-	    }
-	  goto fail;
-
-
-	/* Match at the very beginning of the data.  */
-	case begbuf:
-	  DEBUG_PRINT1 ("EXECUTING begbuf.\n");
-	  if (AT_STRINGS_BEG (d))
-	    break;
-	  goto fail;
-
-
-	/* Match at the very end of the data.  */
-	case endbuf:
-	  DEBUG_PRINT1 ("EXECUTING endbuf.\n");
-	  if (AT_STRINGS_END (d))
-	    break;
-	  goto fail;
-
-
-	/* on_failure_keep_string_jump is used to optimize `.*\n'.  It
-	   pushes NULL as the value for the string on the stack.  Then
-	   `pop_failure_point' will keep the current value for the
-	   string, instead of restoring it.  To see why, consider
-	   matching `foo\nbar' against `.*\n'.  The .* matches the foo;
-	   then the . fails against the \n.  But the next thing we want
-	   to do is match the \n against the \n; if we restored the
-	   string value, we would be back at the foo.
-
-	   Because this is used only in specific cases, we don't need to
-	   check all the things that `on_failure_jump' does, to make
-	   sure the right things get saved on the stack.  Hence we don't
-	   share its code.  The only reason to push anything on the
-	   stack at all is that otherwise we would have to change
-	   `anychar's code to do something besides goto fail in this
-	   case; that seems worse than this.  */
-	case on_failure_keep_string_jump:
-	  DEBUG_PRINT1 ("EXECUTING on_failure_keep_string_jump");
-
-	  EXTRACT_NUMBER_AND_INCR (mcnt, p);
-	  DEBUG_PRINT3 (" %d (to 0x%x):\n", mcnt, p + mcnt);
-
-	  PUSH_FAILURE_POINT (p + mcnt, NULL, -2);
-	  break;
-
-
-	/* Uses of on_failure_jump:
-
-	   Each alternative starts with an on_failure_jump that points
-	   to the beginning of the next alternative.  Each alternative
-	   except the last ends with a jump that in effect jumps past
-	   the rest of the alternatives.  (They really jump to the
-	   ending jump of the following alternative, because tensioning
-	   these jumps is a hassle.)
-
-	   Repeats start with an on_failure_jump that points past both
-	   the repetition text and either the following jump or
-	   pop_failure_jump back to this on_failure_jump.  */
-	case on_failure_jump:
-	on_failure:
-	  DEBUG_PRINT1 ("EXECUTING on_failure_jump");
-
-	  EXTRACT_NUMBER_AND_INCR (mcnt, p);
-	  DEBUG_PRINT3 (" %d (to 0x%x)", mcnt, p + mcnt);
-
-	  /* If this on_failure_jump comes right before a group (i.e.,
-	     the original * applied to a group), save the information
-	     for that group and all inner ones, so that if we fail back
-	     to this point, the group's information will be correct.
-	     For example, in \(a*\)*\1, we need the preceding group,
-	     and in \(\(a*\)b*\)\2, we need the inner group.  */
-
-	  /* We can't use `p' to check ahead because we push
-	     a failure point to `p + mcnt' after we do this.  */
-	  p1 = p;
-
-	  /* We need to skip no_op's before we look for the
-	     start_memory in case this on_failure_jump is happening as
-	     the result of a completed succeed_n, as in \(a\)\{1,3\}b\1
-	     against aba.  */
-	  while (p1 < pend && (re_opcode_t) *p1 == no_op)
-	    p1++;
-
-	  if (p1 < pend && (re_opcode_t) *p1 == start_memory)
-	    {
-	      /* We have a new highest active register now.  This will
-		 get reset at the start_memory we are about to get to,
-		 but we will have saved all the registers relevant to
-		 this repetition op, as described above.  */
-	      highest_active_reg = *(p1 + 1) + *(p1 + 2);
-	      if (lowest_active_reg == NO_LOWEST_ACTIVE_REG)
-		lowest_active_reg = *(p1 + 1);
-	    }
-
-	  DEBUG_PRINT1 (":\n");
-	  PUSH_FAILURE_POINT (p + mcnt, d, -2);
-	  break;
-
-
-	/* A smart repeat ends with `maybe_pop_jump'.
-	   We change it to either `pop_failure_jump' or `jump'.  */
-	case maybe_pop_jump:
-	  EXTRACT_NUMBER_AND_INCR (mcnt, p);
-	  DEBUG_PRINT2 ("EXECUTING maybe_pop_jump %d.\n", mcnt);
-	  {
-	    register unsigned char *p2 = p;
-
-	    /* Compare the beginning of the repeat with what in the
-	       pattern follows its end. If we can establish that there
-	       is nothing that they would both match, i.e., that we
-	       would have to backtrack because of (as in, e.g., `a*a')
-	       then we can change to pop_failure_jump, because we'll
-	       never have to backtrack.
-
-	       This is not true in the case of alternatives: in
-	       `(a|ab)*' we do need to backtrack to the `ab' alternative
-	       (e.g., if the string was `ab').  But instead of trying to
-	       detect that here, the alternative has put on a dummy
-	       failure point which is what we will end up popping.  */
-
-	    /* Skip over open/close-group commands.  */
-	    while (p2 + 2 < pend
-		   && ((re_opcode_t) *p2 == stop_memory
-		       || (re_opcode_t) *p2 == start_memory))
-	      p2 += 3;			/* Skip over args, too.  */
-
-	    /* If we're at the end of the pattern, we can change.  */
-	    if (p2 == pend)
-	      {
-		/* Consider what happens when matching ":\(.*\)"
-		   against ":/".  I don't really understand this code
-		   yet.  */
-		p[-3] = (unsigned char) pop_failure_jump;
-		DEBUG_PRINT1
-		  ("  End of pattern: change to `pop_failure_jump'.\n");
-	      }
-
-	    else if ((re_opcode_t) *p2 == exactn
-		     || (bufp->newline_anchor && (re_opcode_t) *p2 == endline))
-	      {
-		register unsigned char c
-		  = *p2 == (unsigned char) endline ? '\n' : p2[2];
-		p1 = p + mcnt;
-
-		/* p1[0] ... p1[2] are the `on_failure_jump' corresponding
-		   to the `maybe_finalize_jump' of this case.  Examine what
-		   follows.  */
-		if ((re_opcode_t) p1[3] == exactn && p1[5] != c)
-		  {
-		    p[-3] = (unsigned char) pop_failure_jump;
-		    DEBUG_PRINT3 ("  %c != %c => pop_failure_jump.\n",
-				  c, p1[5]);
-		  }
-
-		else if ((re_opcode_t) p1[3] == charset
-			 || (re_opcode_t) p1[3] == charset_not)
-		  {
-		    int not = (re_opcode_t) p1[3] == charset_not;
-
-		    if (c < (unsigned char) (p1[4] * BYTEWIDTH)
-			&& p1[5 + c / BYTEWIDTH] & (1 << (c % BYTEWIDTH)))
-		      not = !not;
-
-		    /* `not' is equal to 1 if c would match, which means
-			that we can't change to pop_failure_jump.  */
-		    if (!not)
-		      {
-			p[-3] = (unsigned char) pop_failure_jump;
-			DEBUG_PRINT1 ("  No match => pop_failure_jump.\n");
-		      }
-		  }
-	      }
-	  }
-	  p -= 2;		/* Point at relative address again.  */
-	  if ((re_opcode_t) p[-1] != pop_failure_jump)
-	    {
-	      p[-1] = (unsigned char) jump;
-	      DEBUG_PRINT1 ("  Match => jump.\n");
-	      goto unconditional_jump;
-	    }
-	/* Note fall through.  */
-
-
-	/* The end of a simple repeat has a pop_failure_jump back to
-	   its matching on_failure_jump, where the latter will push a
-	   failure point.  The pop_failure_jump takes off failure
-	   points put on by this pop_failure_jump's matching
-	   on_failure_jump; we got through the pattern to here from the
-	   matching on_failure_jump, so didn't fail.  */
-	case pop_failure_jump:
-	  {
-	    /* We need to pass separate storage for the lowest and
-	       highest registers, even though we don't care about the
-	       actual values.  Otherwise, we will restore only one
-	       register from the stack, since lowest will == highest in
-	       `pop_failure_point'.  */
-	    unsigned dummy_low_reg, dummy_high_reg;
-	    unsigned char *pdummy;
-	    const char *sdummy;
-
-	    DEBUG_PRINT1 ("EXECUTING pop_failure_jump.\n");
-	    POP_FAILURE_POINT (sdummy, pdummy,
-			       dummy_low_reg, dummy_high_reg,
-			       reg_dummy, reg_dummy, reg_info_dummy);
-	  }
-	  /* Note fall through.  */
-
-
-	/* Unconditionally jump (without popping any failure points).  */
-	case jump:
-	unconditional_jump:
-	  EXTRACT_NUMBER_AND_INCR (mcnt, p);	/* Get the amount to jump.  */
-	  DEBUG_PRINT2 ("EXECUTING jump %d ", mcnt);
-	  p += mcnt;				/* Do the jump.  */
-	  DEBUG_PRINT2 ("(to 0x%x).\n", p);
-	  break;
-
-
-	/* We need this opcode so we can detect where alternatives end
-	   in `group_match_null_string_p' et al.  */
-	case jump_past_alt:
-	  DEBUG_PRINT1 ("EXECUTING jump_past_alt.\n");
-	  goto unconditional_jump;
-
-
-	/* Normally, the on_failure_jump pushes a failure point, which
-	   then gets popped at pop_failure_jump.  We will end up at
-	   pop_failure_jump, also, and with a pattern of, say, `a+', we
-	   are skipping over the on_failure_jump, so we have to push
-	   something meaningless for pop_failure_jump to pop.  */
-	case dummy_failure_jump:
-	  DEBUG_PRINT1 ("EXECUTING dummy_failure_jump.\n");
-	  /* It doesn't matter what we push for the string here.  What
-	     the code at `fail' tests is the value for the pattern.  */
-	  PUSH_FAILURE_POINT (0, 0, -2);
-	  goto unconditional_jump;
-
-
-	/* At the end of an alternative, we need to push a dummy failure
-	   point in case we are followed by a `pop_failure_jump', because
-	   we don't want the failure point for the alternative to be
-	   popped.  For example, matching `(a|ab)*' against `aab'
-	   requires that we match the `ab' alternative.  */
-	case push_dummy_failure:
-	  DEBUG_PRINT1 ("EXECUTING push_dummy_failure.\n");
-	  /* See comments just above at `dummy_failure_jump' about the
-	     two zeroes.  */
-	  PUSH_FAILURE_POINT (0, 0, -2);
-	  break;
-
-	/* Have to succeed matching what follows at least n times.
-	   After that, handle like `on_failure_jump'.  */
-	case succeed_n:
-	  EXTRACT_NUMBER (mcnt, p + 2);
-	  DEBUG_PRINT2 ("EXECUTING succeed_n %d.\n", mcnt);
-
-	  assert (mcnt >= 0);
-	  /* Originally, this is how many times we HAVE to succeed.  */
-	  if (mcnt > 0)
-	    {
-	       mcnt--;
-	       p += 2;
-	       STORE_NUMBER_AND_INCR (p, mcnt);
-	       DEBUG_PRINT3 ("  Setting 0x%x to %d.\n", p, mcnt);
-	    }
-	  else if (mcnt == 0)
-	    {
-	      DEBUG_PRINT2 ("  Setting two bytes from 0x%x to no_op.\n", p+2);
-	      p[2] = (unsigned char) no_op;
-	      p[3] = (unsigned char) no_op;
-	      goto on_failure;
-	    }
-	  break;
-
-	case jump_n:
-	  EXTRACT_NUMBER (mcnt, p + 2);
-	  DEBUG_PRINT2 ("EXECUTING jump_n %d.\n", mcnt);
-
-	  /* Originally, this is how many times we CAN jump.  */
-	  if (mcnt)
-	    {
-	       mcnt--;
-	       STORE_NUMBER (p + 2, mcnt);
-	       goto unconditional_jump;
-	    }
-	  /* If don't have to jump any more, skip over the rest of command.  */
-	  else
-	    p += 4;
-	  break;
-
-	case set_number_at:
-	  {
-	    DEBUG_PRINT1 ("EXECUTING set_number_at.\n");
-
-	    EXTRACT_NUMBER_AND_INCR (mcnt, p);
-	    p1 = p + mcnt;
-	    EXTRACT_NUMBER_AND_INCR (mcnt, p);
-	    DEBUG_PRINT3 ("  Setting 0x%x to %d.\n", p1, mcnt);
-	    STORE_NUMBER (p1, mcnt);
-	    break;
-	  }
-
-	case wordbound:
-	  DEBUG_PRINT1 ("EXECUTING wordbound.\n");
-	  if (AT_WORD_BOUNDARY (d))
-	    break;
-	  goto fail;
-
-	case notwordbound:
-	  DEBUG_PRINT1 ("EXECUTING notwordbound.\n");
-	  if (AT_WORD_BOUNDARY (d))
-	    goto fail;
-	  break;
-
-	case wordbeg:
-	  DEBUG_PRINT1 ("EXECUTING wordbeg.\n");
-	  if (WORDCHAR_P (d) && (AT_STRINGS_BEG (d) || !WORDCHAR_P (d - 1)))
-	    break;
-	  goto fail;
-
-	case wordend:
-	  DEBUG_PRINT1 ("EXECUTING wordend.\n");
-	  if (!AT_STRINGS_BEG (d) && WORDCHAR_P (d - 1)
-	      && (!WORDCHAR_P (d) || AT_STRINGS_END (d)))
-	    break;
-	  goto fail;
-
-#ifdef emacs
-#ifdef emacs19
-	case before_dot:
-	  DEBUG_PRINT1 ("EXECUTING before_dot.\n");
-	  if (PTR_CHAR_POS ((unsigned char *) d) >= point)
-	    goto fail;
-	  break;
-
-	case at_dot:
-	  DEBUG_PRINT1 ("EXECUTING at_dot.\n");
-	  if (PTR_CHAR_POS ((unsigned char *) d) != point)
-	    goto fail;
-	  break;
-
-	case after_dot:
-	  DEBUG_PRINT1 ("EXECUTING after_dot.\n");
-	  if (PTR_CHAR_POS ((unsigned char *) d) <= point)
-	    goto fail;
-	  break;
-#else /* not emacs19 */
-	case at_dot:
-	  DEBUG_PRINT1 ("EXECUTING at_dot.\n");
-	  if (PTR_CHAR_POS ((unsigned char *) d) + 1 != point)
-	    goto fail;
-	  break;
-#endif /* not emacs19 */
-
-	case syntaxspec:
-	  DEBUG_PRINT2 ("EXECUTING syntaxspec %d.\n", mcnt);
-	  mcnt = *p++;
-	  goto matchsyntax;
-
-	case wordchar:
-	  DEBUG_PRINT1 ("EXECUTING Emacs wordchar.\n");
-	  mcnt = (int) Sword;
-	matchsyntax:
-	  PREFETCH ();
-	  if (SYNTAX (*d++) != (enum syntaxcode) mcnt)
-	    goto fail;
-	  SET_REGS_MATCHED ();
-	  break;
-
-	case notsyntaxspec:
-	  DEBUG_PRINT2 ("EXECUTING notsyntaxspec %d.\n", mcnt);
-	  mcnt = *p++;
-	  goto matchnotsyntax;
-
-	case notwordchar:
-	  DEBUG_PRINT1 ("EXECUTING Emacs notwordchar.\n");
-	  mcnt = (int) Sword;
-	matchnotsyntax:
-	  PREFETCH ();
-	  if (SYNTAX (*d++) == (enum syntaxcode) mcnt)
-	    goto fail;
-	  SET_REGS_MATCHED ();
-	  break;
-
-#else /* not emacs */
-	case wordchar:
-	  DEBUG_PRINT1 ("EXECUTING non-Emacs wordchar.\n");
-	  PREFETCH ();
-	  if (!WORDCHAR_P (d))
-	    goto fail;
-	  SET_REGS_MATCHED ();
-	  d++;
-	  break;
-
-	case notwordchar:
-	  DEBUG_PRINT1 ("EXECUTING non-Emacs notwordchar.\n");
-	  PREFETCH ();
-	  if (WORDCHAR_P (d))
-	    goto fail;
-	  SET_REGS_MATCHED ();
-	  d++;
-	  break;
-#endif /* not emacs */
-
-	default:
-	  abort ();
-	}
-      continue;  /* Successfully executed one pattern command; keep going.  */
-
-
-    /* We goto here if a matching operation fails. */
-    fail:
-      if (!FAIL_STACK_EMPTY ())
-	{ /* A restart point is known.  Restore to that state.  */
-	  DEBUG_PRINT1 ("\nFAIL:\n");
-	  POP_FAILURE_POINT (d, p,
-			     lowest_active_reg, highest_active_reg,
-			     regstart, regend, reg_info);
-
-	  /* If this failure point is a dummy, try the next one.  */
-	  if (!p)
-	    goto fail;
-
-	  /* If we failed to the end of the pattern, don't examine *p.  */
-	  assert (p <= pend);
-	  if (p < pend)
-	    {
-	      boolean is_a_jump_n = false;
-
-	      /* If failed to a backwards jump that's part of a repetition
-		 loop, need to pop this failure point and use the next one.  */
-	      switch ((re_opcode_t) *p)
-		{
-		case jump_n:
-		  is_a_jump_n = true;
-		case maybe_pop_jump:
-		case pop_failure_jump:
-		case jump:
-		  p1 = p + 1;
-		  EXTRACT_NUMBER_AND_INCR (mcnt, p1);
-		  p1 += mcnt;
-
-		  if ((is_a_jump_n && (re_opcode_t) *p1 == succeed_n)
-		      || (!is_a_jump_n
-			  && (re_opcode_t) *p1 == on_failure_jump))
-		    goto fail;
-		  break;
-		default:
-		  /* do nothing */ ;
-		}
-	    }
-
-	  if (d >= string1 && d <= end1)
-	    dend = end_match_1;
-	}
-      else
-	break;   /* Matching at this starting point really fails.  */
-    } /* for (;;) */
-
-  if (best_regs_set)
-    goto restore_best_regs;
-
-  FREE_VARIABLES ();
-
-  return -1;         			/* Failure to match.  */
-} /* re_match_2 */
--
-/* Subroutine definitions for re_match_2.  */
-
-
-/* We are passed P pointing to a register number after a start_memory.
-
-   Return true if the pattern up to the corresponding stop_memory can
-   match the empty string, and false otherwise.
-
-   If we find the matching stop_memory, sets P to point to one past its number.
-   Otherwise, sets P to an undefined byte less than or equal to END.
-
-   We don't handle duplicates properly (yet).  */
-
-static boolean
-group_match_null_string_p (p, end, reg_info)
-    unsigned char **p, *end;
-    register_info_type *reg_info;
-{
-  int mcnt;
-  /* Point to after the args to the start_memory.  */
-  unsigned char *p1 = *p + 2;
-
-  while (p1 < end)
-    {
-      /* Skip over opcodes that can match nothing, and return true or
-	 false, as appropriate, when we get to one that can't, or to the
-	 matching stop_memory.  */
-
-      switch ((re_opcode_t) *p1)
-	{
-	/* Could be either a loop or a series of alternatives.  */
-	case on_failure_jump:
-	  p1++;
-	  EXTRACT_NUMBER_AND_INCR (mcnt, p1);
-
-	  /* If the next operation is not a jump backwards in the
-	     pattern.  */
-
-	  if (mcnt >= 0)
-	    {
-	      /* Go through the on_failure_jumps of the alternatives,
-		 seeing if any of the alternatives cannot match nothing.
-		 The last alternative starts with only a jump,
-		 whereas the rest start with on_failure_jump and end
-		 with a jump, e.g., here is the pattern for `a|b|c':
-
-		 /on_failure_jump/0/6/exactn/1/a/jump_past_alt/0/6
-		 /on_failure_jump/0/6/exactn/1/b/jump_past_alt/0/3
-		 /exactn/1/c
-
-		 So, we have to first go through the first (n-1)
-		 alternatives and then deal with the last one separately.  */
-
-
-	      /* Deal with the first (n-1) alternatives, which start
-		 with an on_failure_jump (see above) that jumps to right
-		 past a jump_past_alt.  */
-
-	      while ((re_opcode_t) p1[mcnt-3] == jump_past_alt)
-		{
-		  /* `mcnt' holds how many bytes long the alternative
-		     is, including the ending `jump_past_alt' and
-		     its number.  */
-
-		  if (!alt_match_null_string_p (p1, p1 + mcnt - 3,
-						      reg_info))
-		    return false;
-
-		  /* Move to right after this alternative, including the
-		     jump_past_alt.  */
-		  p1 += mcnt;
-
-		  /* Break if it's the beginning of an n-th alternative
-		     that doesn't begin with an on_failure_jump.  */
-		  if ((re_opcode_t) *p1 != on_failure_jump)
-		    break;
-
-		  /* Still have to check that it's not an n-th
-		     alternative that starts with an on_failure_jump.  */
-		  p1++;
-		  EXTRACT_NUMBER_AND_INCR (mcnt, p1);
-		  if ((re_opcode_t) p1[mcnt-3] != jump_past_alt)
-		    {
-		      /* Get to the beginning of the n-th alternative.  */
-		      p1 -= 3;
-		      break;
-		    }
-		}
-
-	      /* Deal with the last alternative: go back and get number
-		 of the `jump_past_alt' just before it.  `mcnt' contains
-		 the length of the alternative.  */
-	      EXTRACT_NUMBER (mcnt, p1 - 2);
-
-	      if (!alt_match_null_string_p (p1, p1 + mcnt, reg_info))
-		return false;
-
-	      p1 += mcnt;	/* Get past the n-th alternative.  */
-	    } /* if mcnt > 0 */
-	  break;
-
-
-	case stop_memory:
-	  assert (p1[1] == **p);
-	  *p = p1 + 2;
-	  return true;
-
-
-	default:
-	  if (!common_op_match_null_string_p (&p1, end, reg_info))
-	    return false;
-	}
-    } /* while p1 < end */
-
-  return false;
-} /* group_match_null_string_p */
-
-
-/* Similar to group_match_null_string_p, but doesn't deal with alternatives:
-   It expects P to be the first byte of a single alternative and END one
-   byte past the last. The alternative can contain groups.  */
-
-static boolean
-alt_match_null_string_p (p, end, reg_info)
-    unsigned char *p, *end;
-    register_info_type *reg_info;
-{
-  int mcnt;
-  unsigned char *p1 = p;
-
-  while (p1 < end)
-    {
-      /* Skip over opcodes that can match nothing, and break when we get
-	 to one that can't.  */
-
-      switch ((re_opcode_t) *p1)
-	{
-	/* It's a loop.  */
-	case on_failure_jump:
-	  p1++;
-	  EXTRACT_NUMBER_AND_INCR (mcnt, p1);
-	  p1 += mcnt;
-	  break;
-
-	default:
-	  if (!common_op_match_null_string_p (&p1, end, reg_info))
-	    return false;
-	}
-    }  /* while p1 < end */
-
-  return true;
-} /* alt_match_null_string_p */
-
-
-/* Deals with the ops common to group_match_null_string_p and
-   alt_match_null_string_p.
-
-   Sets P to one after the op and its arguments, if any.  */
-
-static boolean
-common_op_match_null_string_p (p, end, reg_info)
-    unsigned char **p, *end;
-    register_info_type *reg_info;
-{
-  int mcnt;
-  boolean ret;
-  int reg_no;
-  unsigned char *p1 = *p;
-
-  switch ((re_opcode_t) *p1++)
-    {
-    case no_op:
-    case begline:
-    case endline:
-    case begbuf:
-    case endbuf:
-    case wordbeg:
-    case wordend:
-    case wordbound:
-    case notwordbound:
-#ifdef emacs
-    case before_dot:
-    case at_dot:
-    case after_dot:
-#endif
-      break;
-
-    case start_memory:
-      reg_no = *p1;
-      assert (reg_no > 0 && reg_no <= MAX_REGNUM);
-      ret = group_match_null_string_p (&p1, end, reg_info);
-
-      /* Have to set this here in case we're checking a group which
-	 contains a group and a back reference to it.  */
-
-      if (REG_MATCH_NULL_STRING_P (reg_info[reg_no]) == MATCH_NULL_UNSET_VALUE)
-	REG_MATCH_NULL_STRING_P (reg_info[reg_no]) = ret;
-
-      if (!ret)
-	return false;
-      break;
-
-    /* If this is an optimized succeed_n for zero times, make the jump.  */
-    case jump:
-      EXTRACT_NUMBER_AND_INCR (mcnt, p1);
-      if (mcnt >= 0)
-	p1 += mcnt;
-      else
-	return false;
-      break;
-
-    case succeed_n:
-      /* Get to the number of times to succeed.  */
-      p1 += 2;
-      EXTRACT_NUMBER_AND_INCR (mcnt, p1);
-
-      if (mcnt == 0)
-	{
-	  p1 -= 4;
-	  EXTRACT_NUMBER_AND_INCR (mcnt, p1);
-	  p1 += mcnt;
-	}
-      else
-	return false;
-      break;
-
-    case duplicate:
-      if (!REG_MATCH_NULL_STRING_P (reg_info[*p1]))
-	return false;
-      break;
-
-    case set_number_at:
-      p1 += 4;
-
-    default:
-      /* All other opcodes mean we cannot match the empty string.  */
-      return false;
-  }
-
-  *p = p1;
-  return true;
-} /* common_op_match_null_string_p */
-
-
-/* Return zero if TRANSLATE[S1] and TRANSLATE[S2] are identical for LEN
-   bytes; nonzero otherwise.  */
-
-static int
-bcmp_translate(
-     unsigned char *s1,
-     unsigned char *s2,
-     int len,
-     char *translate
-)
-{
-  register unsigned char *p1 = s1, *p2 = s2;
-  while (len)
-    {
-      if (translate[*p1++] != translate[*p2++]) return 1;
-      len--;
-    }
-  return 0;
-}
--
-/* Entry points for GNU code.  */
-
-/* re_compile_pattern is the GNU regular expression compiler: it
-   compiles PATTERN (of length SIZE) and puts the result in BUFP.
-   Returns 0 if the pattern was valid, otherwise an error string.
-
-   Assumes the `allocated' (and perhaps `buffer') and `translate' fields
-   are set in BUFP on entry.
-
-   We call regex_compile to do the actual compilation.  */
-
-const char *
-re_compile_pattern (pattern, length, bufp)
-     const char *pattern;
-     int length;
-     struct re_pattern_buffer *bufp;
-{
-  reg_errcode_t ret;
-
-  /* GNU code is written to assume at least RE_NREGS registers will be set
-     (and at least one extra will be -1).  */
-  bufp->regs_allocated = REGS_UNALLOCATED;
-
-  /* And GNU code determines whether or not to get register information
-     by passing null for the REGS argument to re_match, etc., not by
-     setting no_sub.  */
-  bufp->no_sub = 0;
-
-  /* Match anchors at newline.  */
-  bufp->newline_anchor = 1;
-
-  ret = regex_compile (pattern, length, re_syntax_options, bufp);
-
-  return re_error_msg[(int) ret];
-}
--
-/* Entry points compatible with 4.2 BSD regex library.  We don't define
-   them if this is an Emacs or POSIX compilation.  */
-
-#if !defined (emacs) && !defined (_POSIX_SOURCE)
-
-/* BSD has one and only one pattern buffer.  */
-static struct re_pattern_buffer re_comp_buf;
-
-char *
-re_comp (s)
-    const char *s;
-{
-  reg_errcode_t ret;
-
-  if (!s)
-    {
-      if (!re_comp_buf.buffer)
-	return "No previous regular expression";
-      return 0;
-    }
-
-  if (!re_comp_buf.buffer)
-    {
-      re_comp_buf.buffer = (unsigned char *) malloc (200);
-      if (re_comp_buf.buffer == NULL)
-	return "Memory exhausted";
-      re_comp_buf.allocated = 200;
-
-      re_comp_buf.fastmap = (char *) malloc (1 << BYTEWIDTH);
-      if (re_comp_buf.fastmap == NULL)
-	return "Memory exhausted";
-    }
-
-  /* Since `re_exec' always passes NULL for the `regs' argument, we
-     don't need to initialize the pattern buffer fields which affect it.  */
-
-  /* Match anchors at newlines.  */
-  re_comp_buf.newline_anchor = 1;
-
-  ret = regex_compile (s, strlen (s), re_syntax_options, &re_comp_buf);
-
-  /* Yes, we're discarding `const' here.  */
-  return (char *) re_error_msg[(int) ret];
-}
-
-
-int
-re_exec (s)
-    const char *s;
-{
-  const int len = strlen (s);
-  return
-    0 <= re_search (&re_comp_buf, s, len, 0, len, (struct re_registers *) 0);
-}
-#endif /* not emacs and not _POSIX_SOURCE */
--
-/* POSIX.2 functions.  Don't define these for Emacs.  */
-
-#ifndef emacs
-
-/* regcomp takes a regular expression as a string and compiles it.
-
-   PREG is a regex_t *.  We do not expect any fields to be initialized,
-   since POSIX says we shouldn't.  Thus, we set
-
-     `buffer' to the compiled pattern;
-     `used' to the length of the compiled pattern;
-     `syntax' to RE_SYNTAX_POSIX_EXTENDED if the
-       REG_EXTENDED bit in CFLAGS is set; otherwise, to
-       RE_SYNTAX_POSIX_BASIC;
-     `newline_anchor' to REG_NEWLINE being set in CFLAGS;
-     `fastmap' and `fastmap_accurate' to zero;
-     `re_nsub' to the number of subexpressions in PATTERN.
-
-   PATTERN is the address of the pattern string.
-
-   CFLAGS is a series of bits which affect compilation.
-
-     If REG_EXTENDED is set, we use POSIX extended syntax; otherwise, we
-     use POSIX basic syntax.
-
-     If REG_NEWLINE is set, then . and [^...] don't match newline.
-     Also, regexec will try a match beginning after every newline.
-
-     If REG_ICASE is set, then we considers upper- and lowercase
-     versions of letters to be equivalent when matching.
-
-     If REG_NOSUB is set, then when PREG is passed to regexec, that
-     routine will report only success or failure, and nothing about the
-     registers.
-
-   It returns 0 if it succeeds, nonzero if it doesn't.  (See regex.h for
-   the return codes and their meanings.)  */
-
-int
-regcomp (preg, pattern, cflags)
-    regex_t *preg;
-    const char *pattern;
-    int cflags;
-{
-  reg_errcode_t ret;
-  unsigned syntax
-    = (cflags & REG_EXTENDED) ?
-      RE_SYNTAX_POSIX_EXTENDED : RE_SYNTAX_POSIX_BASIC;
-
-  /* regex_compile will allocate the space for the compiled pattern.  */
-  preg->buffer = 0;
-  preg->allocated = 0;
-
-  /* Don't bother to use a fastmap when searching.  This simplifies the
-     REG_NEWLINE case: if we used a fastmap, we'd have to put all the
-     characters after newlines into the fastmap.  This way, we just try
-     every character.  */
-  preg->fastmap = 0;
-
-  if (cflags & REG_ICASE)
-    {
-      unsigned i;
-
-      preg->translate = (char *) malloc (CHAR_SET_SIZE);
-      if (preg->translate == NULL)
-	return (int) REG_ESPACE;
-
-      /* Map uppercase characters to corresponding lowercase ones.  */
-      for (i = 0; i < CHAR_SET_SIZE; i++)
-	preg->translate[i] = ISUPPER (i) ? tolower (i) : i;
-    }
-  else
-    preg->translate = NULL;
-
-  /* If REG_NEWLINE is set, newlines are treated differently.  */
-  if (cflags & REG_NEWLINE)
-    { /* REG_NEWLINE implies neither . nor [^...] match newline.  */
-      syntax &= ~RE_DOT_NEWLINE;
-      syntax |= RE_HAT_LISTS_NOT_NEWLINE;
-      /* It also changes the matching behavior.  */
-      preg->newline_anchor = 1;
-    }
-  else
-    preg->newline_anchor = 0;
-
-  preg->no_sub = !!(cflags & REG_NOSUB);
-
-  /* POSIX says a null character in the pattern terminates it, so we
-     can use strlen here in compiling the pattern.  */
-  ret = regex_compile (pattern, strlen (pattern), syntax, preg);
-
-  /* POSIX doesn't distinguish between an unmatched open-group and an
-     unmatched close-group: both are REG_EPAREN.  */
-  if (ret == REG_ERPAREN) ret = REG_EPAREN;
-
-  return (int) ret;
-}
-
-
-/* regexec searches for a given pattern, specified by PREG, in the
-   string STRING.
-
-   If NMATCH is zero or REG_NOSUB was set in the cflags argument to
-   `regcomp', we ignore PMATCH.  Otherwise, we assume PMATCH has at
-   least NMATCH elements, and we set them to the offsets of the
-   corresponding matched substrings.
-
-   EFLAGS specifies `execution flags' which affect matching: if
-   REG_NOTBOL is set, then ^ does not match at the beginning of the
-   string; if REG_NOTEOL is set, then $ does not match at the end.
-
-   We return 0 if we find a match and REG_NOMATCH if not.  */
-
-int
-regexec (preg, string, nmatch, pmatch, eflags)
-    const regex_t *preg;
-    const char *string;
-    size_t nmatch;
-    regmatch_t pmatch[];
-    int eflags;
-{
-  int ret;
-  struct re_registers regs;
-  regex_t private_preg;
-  int len = strlen (string);
-  boolean want_reg_info = !preg->no_sub && nmatch > 0;
-
-  private_preg = *preg;
-
-  private_preg.not_bol = !!(eflags & REG_NOTBOL);
-  private_preg.not_eol = !!(eflags & REG_NOTEOL);
-
-  /* The user has told us exactly how many registers to return
-     information about, via `nmatch'.  We have to pass that on to the
-     matching routines.  */
-  private_preg.regs_allocated = REGS_FIXED;
-
-  if (want_reg_info)
-    {
-      regs.num_regs = nmatch;
-      regs.start = TALLOC (nmatch, regoff_t);
-      regs.end = TALLOC (nmatch, regoff_t);
-      if (regs.start == NULL || regs.end == NULL)
-	return (int) REG_NOMATCH;
-    }
-
-  /* Perform the searching operation.  */
-  ret = re_search (&private_preg, string, len,
-		   /* start: */ 0, /* range: */ len,
-		   want_reg_info ? &regs : (struct re_registers *) 0);
-
-  /* Copy the register information to the POSIX structure.  */
-  if (want_reg_info)
-    {
-      if (ret >= 0)
-	{
-	  unsigned r;
-
-	  for (r = 0; r < nmatch; r++)
-	    {
-	      pmatch[r].rm_so = regs.start[r];
-	      pmatch[r].rm_eo = regs.end[r];
-	    }
-	}
-
-      /* If we needed the temporary register info, free the space now.  */
-      free (regs.start);
-      free (regs.end);
-    }
-
-  /* We want zero return to mean success, unlike `re_search'.  */
-  return ret >= 0 ? (int) REG_NOERROR : (int) REG_NOMATCH;
-}
-
-
-/* Returns a message corresponding to an error code, ERRCODE, returned
-   from either regcomp or regexec.   We don't use PREG here.  */
-
-size_t
-regerror(int errcode, const regex_t *preg,
-	 char *errbuf, size_t errbuf_size)
-{
-  const char *msg;
-  size_t msg_size;
-
-  if (errcode < 0
-      || errcode >= (sizeof (re_error_msg) / sizeof (re_error_msg[0])))
-    /* Only error codes returned by the rest of the code should be passed
-       to this routine.  If we are given anything else, or if other regex
-       code generates an invalid error code, then the program has a bug.
-       Dump core so we can fix it.  */
-    abort ();
-
-  msg = re_error_msg[errcode];
-
-  /* POSIX doesn't require that we do anything in this case, but why
-     not be nice.  */
-  if (! msg)
-    msg = "Success";
-
-  msg_size = strlen (msg) + 1; /* Includes the null.  */
-
-  if (errbuf_size != 0)
-    {
-      if (msg_size > errbuf_size)
-	{
-	  strncpy (errbuf, msg, errbuf_size - 1);
-	  errbuf[errbuf_size - 1] = 0;
-	}
-      else
-	strcpy (errbuf, msg);
-    }
-
-  return msg_size;
-}
-
-
-/* Free dynamically allocated space used by PREG.  */
-
-void
-regfree (preg)
-    regex_t *preg;
-{
-  if (preg->buffer != NULL)
-    free (preg->buffer);
-  preg->buffer = NULL;
-
-  preg->allocated = 0;
-  preg->used = 0;
-
-  if (preg->fastmap != NULL)
-    free (preg->fastmap);
-  preg->fastmap = NULL;
-  preg->fastmap_accurate = 0;
-
-  if (preg->translate != NULL)
-    free (preg->translate);
-  preg->translate = NULL;
-}
-
-#endif /* not emacs  */
--
-/*
-Local variables:
-make-backup-files: t
-version-control: t
-trim-versions-without-asking: nil
-End:
-*/
-=======
 # endif
-#endif
->>>>>>> ce518bbd
+#endif